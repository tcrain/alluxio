/*
 * The Alluxio Open Foundation licenses this work under the Apache License, version 2.0
 * (the "License"). You may not use this work except in compliance with the License, which is
 * available at www.apache.org/licenses/LICENSE-2.0
 *
 * This software is distributed on an "AS IS" basis, WITHOUT WARRANTIES OR CONDITIONS OF ANY KIND,
 * either express or implied, as more fully set forth in the License.
 *
 * See the NOTICE file distributed with this work for information regarding copyright ownership.
 */

package alluxio.security.authorization;

import com.google.common.base.MoreObjects;
import com.google.common.base.Objects;

import java.io.Serializable;
import java.util.Arrays;
import java.util.List;
import java.util.stream.Collectors;

/**
 * An entry in {@link AccessControlList}.
 */
public final class AclEntry implements Serializable {
  private static final long serialVersionUID = -738692910777661243L;

  private static final String DEFAULT_KEYWORD = "default";
  private static final String DEFAULT_PREFIX = DEFAULT_KEYWORD + ":";

  /**
   * Type of this entry.
   */
  private final AclEntryType mType;

  /**
   * Whether this entry applies to default ACL or not.
   */
  private boolean mIsDefault;

  /**
   * Name of owning user, owning group, named user, named group.
   * If the entry is of type MASK or OTHER, this is an empty string.
   */
  private final String mSubject;
  /**
   * Permitted actions.
   */
  private final AclActions mActions;

  private AclEntry(AclEntryType type, String subject, AclActions actions, boolean isDefault) {
    mType = type;
    mSubject = subject;
    mActions = actions;
    mIsDefault = isDefault;
  }

  /**
   * @return the type
   */
  public AclEntryType getType() {
    return mType;
  }

  /**
   * @return the subject
   */
  public String getSubject() {
    return mSubject;
  }

  /**
   * @return a copy of actions
   */
  public AclActions getActions() {
    return new AclActions(mActions);
  }

  /**
   * @return the mode bits for the actions
   */
  public Mode.Bits getModeBits() {
    return mActions.toModeBits();
  }

  /**
   * @return whether the action applies to default ACL
   */
  public boolean isDefault() {
    return mIsDefault;
  }

  /**
   * Sets the entry to be default.
   * @param defaultEntry indicating default or not
   */
  public void setDefault(boolean defaultEntry) {
    mIsDefault = defaultEntry;
  }

  @Override
  public boolean equals(Object o) {
    if (this == o) {
      return true;
    }
    if (!(o instanceof AclEntry)) {
      return false;
    }
    AclEntry that = (AclEntry) o;
    return Objects.equal(mType, that.mType)
        && Objects.equal(mSubject, that.mSubject)
        && Objects.equal(mActions, that.mActions)
        && Objects.equal(mIsDefault, that.mIsDefault);
  }

  @Override
  public int hashCode() {
    return Objects.hashCode(mType, mSubject, mActions, mIsDefault);
  }

  @Override
  public String toString() {
    return MoreObjects.toStringHelper(this)
        .add("type", mType)
        .add("subject", mSubject)
        .add("actions", mActions)
        .add("isDefault", mIsDefault)
        .toString();
  }

  /**
   * @return the string representation for the CLI
   */
  public String toCliString() {
    StringBuilder sb = new StringBuilder();
    if (mIsDefault) {
      sb.append(DEFAULT_PREFIX);
    }
    sb.append(mType.toCliString());
    sb.append(":");
    if (mType == AclEntryType.NAMED_USER || mType == AclEntryType.NAMED_GROUP) {
      sb.append(mSubject);
    }
    sb.append(":");
    sb.append(mActions.toCliString());

    return sb.toString();
  }

  /**
   * Convert a normal ACL to a string representing a default ACL.
   * @param stringEntry normal ACL, if it is already default ACL, then return the default ACL
   * @return a default ACL
   */
  public static String toDefault(String stringEntry) {
    if (stringEntry == null) {
      throw new IllegalArgumentException("Input acl string is null");
    }
    List<String> components = Arrays.stream(stringEntry.split(":")).map(String::trim).collect(
        Collectors.toList());
    if (components != null && components.size() > 0 && components.get(0).equals(DEFAULT_KEYWORD)) {
      return stringEntry;
    } else {
      return DEFAULT_PREFIX + stringEntry;
    }
  }

  /**
   * Creates an {@link AclEntry} from a string. The possible string inputs are:
   * Owning User: user::[rwx]
   * Named User: user:[user name]:[rwx]
   * Owning Group: group::[rwx]
   * Named Group: group:[group name]:[rwx]
   * Mask: mask::[rwx]
   * Other: other::[rwx]
   * all the above entries, but with default:added to the beginning of the entry
   * default:user::[rwx]
   *
   * [rwx]: all combinations are possible ('---' to 'rwx')
   *
   * @param stringEntry the CLI string representation
   * @return the {@link AclEntry} instance created from the CLI string representation
   */
  public static AclEntry fromCliString(String stringEntry) {
    if (stringEntry == null) {
      throw new IllegalArgumentException("Input acl string is null");
    }
    List<String> components = Arrays.stream(stringEntry.split(":")).map(String::trim).collect(
        Collectors.toList());
    if (!((components.size() == 3 && !components.get(0).equals(DEFAULT_KEYWORD))
        || (components.size() == 4
        && components.get(0).equals(DEFAULT_KEYWORD)))) {
      throw new IllegalArgumentException("Unexpected acl components: " + stringEntry);
    }

    AclEntry.Builder builder = new AclEntry.Builder();

    int startingIndex = 0;
    if (components.get(0).equals(DEFAULT_KEYWORD)) {
      startingIndex = 1;
      builder.setIsDefault(true);
    } else {
      builder.setIsDefault(false);
    }
    String type = components.get(startingIndex + 0);
    String subject = components.get(startingIndex + 1);
    String actions = components.get(startingIndex + 2);

    if (type.isEmpty()) {
      throw new IllegalArgumentException("ACL entry type is empty: " + stringEntry);
    }
    switch (type) {
      case AclEntryType.USER_COMPONENT:
        if (subject.isEmpty()) {
          builder.setType(AclEntryType.OWNING_USER);
        } else {
          builder.setType(AclEntryType.NAMED_USER);
        }
        break;
      case AclEntryType.GROUP_COMPONENT:
        if (subject.isEmpty()) {
          builder.setType(AclEntryType.OWNING_GROUP);
        } else {
          builder.setType(AclEntryType.NAMED_GROUP);
        }
        break;
      case AclEntryType.MASK_COMPONENT:
        if (!subject.isEmpty()) {
          throw new IllegalArgumentException(
              "Subject for acl mask type must be empty: " + stringEntry);
        }
        builder.setType(AclEntryType.MASK);
        break;
      case AclEntryType.OTHER_COMPONENT:
        if (!subject.isEmpty()) {
          throw new IllegalArgumentException(
              "Subject for acl other type must be empty: " + stringEntry);
        }
        builder.setType(AclEntryType.OTHER);
        break;
      default:
        throw new IllegalArgumentException("Unexpected ACL entry type: " + stringEntry);
    }

    builder.setSubject(subject);

    Mode.Bits bits = Mode.Bits.fromString(actions);
    for (AclAction action : bits.toAclActionSet()) {
      builder.addAction(action);
    }
    return builder.build();
  }

  /**
   * Creates an {@link AclEntry} from a string without permissions. The possible string inputs are:
   * Named User: user:USER_NAME[:]
   * Named Group: group:GROUP_NAME[:]
   * Mask: mask[:][:]
   * Default versions of Named User: default:user:USER_NAME[:]
   * Default versions of Named Group: default:group:GROUP_NAME[:]
   * Default version of the mask: default: mask[:][:]
   * @param stringEntry the CLI string representation, without permissions
   * @return the {@link AclEntry} instance created from the CLI string representation
   */
  public static AclEntry fromCliStringWithoutPermissions(String stringEntry) {
    if (stringEntry == null) {
      throw new IllegalArgumentException("Input acl string is null");
    }
    List<String> components = Arrays.stream(stringEntry.split(":")).map(String::trim).collect(
        Collectors.toList());
    if (components.size() < 1 || components.size() > 4
        || (components.size() == 4 && !components.get(0).equals(DEFAULT_KEYWORD))) {
      throw new IllegalArgumentException("Unexpected acl components: " + stringEntry);
    }

    AclEntry.Builder builder = new AclEntry.Builder();
    String type;
    String subject = "";
    String actions = "";
    if (components.get(0).equals(DEFAULT_KEYWORD)) {
      type = components.get(1);
      if (components.size() >= 3) {
        subject = components.get(2);
      }
      if (components.size() >= 4) {
        actions = components.get(3);
      }
      builder.setIsDefault(true);
    } else {
      type = components.get(0);
      if (components.size() >= 2) {
        subject = components.get(1);
      }
      if (components.size() >= 3) {
        actions = components.get(2);
      }
      builder.setIsDefault(false);
    }

    if (!actions.isEmpty()) {
      throw new IllegalArgumentException("ACL permissions cannot be specified: " + stringEntry);
    }
    if (type.isEmpty()) {
      throw new IllegalArgumentException("ACL entry type is empty: " + stringEntry);
    }

    switch (type) {
      case AclEntryType.USER_COMPONENT:
        if (subject.isEmpty()) {
          throw new IllegalArgumentException("ACL entry must have subject: " + stringEntry);
        } else {
          builder.setType(AclEntryType.NAMED_USER);
        }
        break;
      case AclEntryType.GROUP_COMPONENT:
        if (subject.isEmpty()) {
          throw new IllegalArgumentException("ACL entry must have subject: " + stringEntry);
        } else {
          builder.setType(AclEntryType.NAMED_GROUP);
        }
        break;
      case AclEntryType.MASK_COMPONENT:
        if (!subject.isEmpty()) {
          throw new IllegalArgumentException(
              "Subject for acl mask type must be empty: " + stringEntry);
        }
        builder.setType(AclEntryType.MASK);
        break;
      case AclEntryType.OTHER_COMPONENT:
        if (!subject.isEmpty()) {
          throw new IllegalArgumentException(
              "Subject for acl other type must be empty: " + stringEntry);
        }
        builder.setType(AclEntryType.OTHER);
        break;
      default:
        throw new IllegalArgumentException("Unexpected ACL entry type: " + stringEntry);
    }
    builder.setSubject(subject);
    return builder.build();
  }

  /**
   * Builder for {@link AclEntry}.
   */
  public static final class Builder {
    private AclEntryType mType;
    private String mSubject;
    private AclActions mActions;
    private boolean mIsDefault;

    /**
     * Creates a new builder where type is null, subject is an empty string, and no action is
     * permitted.
     */
    public Builder() {
      mSubject = "";
    }

    /**
     * Sets the type of the entry.
     *
     * @param type the type of the entry
     * @return the builder
     */
    public Builder setType(AclEntryType type) {
      mType = type;
      return this;
    }

    /**
     * Sets subject of this entry.
     * If the entry is of type OWNING_USER or NAMED_USER, then the subject is the username.
     * If the entry is of type OWNING_GROUP or NAMED_GROUP, then the subject is the group name.
     * For other types, the subject should be an empty string.
     *
     * @param subject the subject
     * @return the builder
     */
    public Builder setSubject(String subject) {
      mSubject = subject;
      return this;
    }

    /**
     * Sets a copy of actions for this entry.
     *
     * @param actions the actions to be copied from
     * @return the builder
     */
    public Builder setActions(AclActions actions) {
      mActions = new AclActions(actions);
//      for (AclAction action : actions.getActions()) {
//        mActions.add(action);
//      }
<<<<<<< HEAD
=======
      return this;
    }

    /**
     * Sets the ACL actions from the given mode bits.
     *
     * @param bits the mode bits
     * @return the builder
     */
    public Builder setActions(Mode.Bits bits) {
      mActions = new AclActions(bits);
>>>>>>> ca84beaf
      return this;
    }

    /**
     * Adds a permitted action.
     *
     * @param action the permitted action
     * @return the builder
     */
    public Builder addAction(AclAction action) {
      if (mActions == null) {
        mActions = new AclActions();
      }
      mActions.add(action);
      return this;
    }

    /**
     * Set this AclEntry to be for default ACL.
     * @param isDefault whether this entry is default
     * @return the builder
     */
    public Builder setIsDefault(boolean isDefault) {
      mIsDefault = isDefault;
      return this;
    }

    /**
     * @return a new {@link AclEntry}
     * @throws IllegalStateException if type if null, or if type is either NAMED_USER or NAMED_GROUP
     *    while subject is empty
     */
    public AclEntry build() {
      if (mType == null) {
        throw new IllegalStateException("Type cannot be null");
      }
      boolean subjectRequired = mType.equals(AclEntryType.NAMED_USER)
          || mType.equals(AclEntryType.NAMED_GROUP);
      if (subjectRequired && mSubject.isEmpty()) {
        throw new IllegalStateException("Subject for type " + mType + " cannot be empty");
      }
      if (mActions == null) {
        mActions = new AclActions();
      }
      return new AclEntry(mType, mSubject, mActions, mIsDefault);
    }
  }
}<|MERGE_RESOLUTION|>--- conflicted
+++ resolved
@@ -393,8 +393,6 @@
 //      for (AclAction action : actions.getActions()) {
 //        mActions.add(action);
 //      }
-<<<<<<< HEAD
-=======
       return this;
     }
 
@@ -406,7 +404,6 @@
      */
     public Builder setActions(Mode.Bits bits) {
       mActions = new AclActions(bits);
->>>>>>> ca84beaf
       return this;
     }
 
