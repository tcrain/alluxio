--- conflicted
+++ resolved
@@ -112,15 +112,10 @@
 import alluxio.master.file.meta.SyncPathCache;
 import alluxio.master.file.meta.UfsAbsentPathCache;
 import alluxio.master.file.meta.UfsBlockLocationCache;
-<<<<<<< HEAD
-import alluxio.master.file.meta.UfsSyncPathCache;
 import alluxio.master.file.meta.cross.cluster.CrossClusterInvalidationStream;
 import alluxio.master.file.meta.cross.cluster.CrossClusterMasterState;
 import alluxio.master.file.meta.cross.cluster.CrossClusterPublisher;
 import alluxio.master.file.meta.cross.cluster.DirectCrossClusterPublisher;
-import alluxio.master.file.meta.cross.cluster.InvalidationSyncCache;
-=======
->>>>>>> 3b831f0d
 import alluxio.master.file.meta.options.MountInfo;
 import alluxio.master.journal.DelegatingJournaled;
 import alluxio.master.journal.FileSystemMergeJournalContext;
@@ -394,12 +389,7 @@
   /** This caches block locations in the UFS. */
   private final UfsBlockLocationCache mUfsBlockLocationCache;
 
-<<<<<<< HEAD
   private final CrossClusterMasterState mCrossClusterState;
-=======
-  /** This caches paths which have been synced with UFS. */
-  private final InvalidationSyncCache mSyncPathCache;
->>>>>>> 3b831f0d
 
   /** The {@link JournaledGroup} representing all the subcomponents which require journaling. */
   private final JournaledGroup mJournaledGroup;
@@ -519,10 +509,6 @@
     mPersistJobs = new ConcurrentHashMap<>();
     mUfsAbsentPathCache = UfsAbsentPathCache.Factory.create(mMountTable, mClock);
     mUfsBlockLocationCache = UfsBlockLocationCache.Factory.create(mMountTable);
-<<<<<<< HEAD
-=======
-    mSyncPathCache = new InvalidationSyncCache(mClock);
->>>>>>> 3b831f0d
     mSyncManager = new ActiveSyncManager(mMountTable, this);
     mTimeSeriesStore = new TimeSeriesStore();
     mAccessTimeUpdater = new AccessTimeUpdater(this, mInodeTree, masterContext.getJournalSystem());
@@ -3231,13 +3217,8 @@
         && (context.getOptions().getLoadType().equals(LoadMetadataPType.ALWAYS));
     // load metadata only and force sync
     InodeSyncStream sync = new InodeSyncStream(new LockingScheme(path, LockPattern.READ, false),
-<<<<<<< HEAD
-        this, mMountTable.getSyncPathCacheByPath(path),
-        rpcContext, syncDescendantType, commonOptions, isGetFileInfo, true, true, loadAlways);
-=======
         this, getSyncPathCache(), rpcContext, syncDescendantType, commonOptions,
         true, true, loadAlways);
->>>>>>> 3b831f0d
     if (sync.sync().equals(FAILED)) {
       LOG.debug("Failed to load metadata for path from UFS: {}", path);
     }
@@ -3392,47 +3373,23 @@
       throw new InvalidPathException(
           ExceptionMessage.MOUNT_POINT_ALREADY_EXISTS.getMessage(inodePath.getUri()));
     }
-
-<<<<<<< HEAD
-  /**
-   * Updates the mount table with the specified mount point. The mount options may be updated during
-   * this method.
-   *
-   * @param journalContext the journal context
-   * @param inodePath the Alluxio mount point
-   * @param ufsPath the UFS endpoint to mount
-   * @param mountId the mount id
-   * @param context the mount context (may be updated)
-   */
-  private void mountInternal(Supplier<JournalContext> journalContext, LockedInodePath inodePath,
-      AlluxioURI ufsPath, long mountId, MountContext context)
-      throws FileAlreadyExistsException, InvalidPathException, IOException {
-    AlluxioURI alluxioPath = inodePath.getUri();
-    // Adding the mount point will not create the UFS instance and thus not connect to UFS
-    mUfsManager.addMount(mountId, new AlluxioURI(ufsPath.toString()),
-        new UnderFileSystemConfiguration(
-            Configuration.global(), context.getOptions().getReadOnly(),
-            context.getOptions().getCrossCluster())
-            .createMountSpecificConf(context.getOptions().getPropertiesMap()));
-    try {
-=======
     try (LockResource r = new LockResource(mMountTable.getWriteLock())) {
       mMountTable.validateMountPoint(inodePath.getUri(), ufsPath);
       long mountId = IdUtils.createMountId();
       // get UfsManager prepared
       mUfsManager.addMount(mountId, new AlluxioURI(ufsPath.toString()),
           new UnderFileSystemConfiguration(
-              Configuration.global(), context.getOptions().getReadOnly())
+              Configuration.global(), context.getOptions().getReadOnly(),
+              context.getOptions().getCrossCluster())
               .createMountSpecificConf(context.getOptions().getPropertiesMap()));
->>>>>>> 3b831f0d
       prepareForMount(ufsPath, mountId, context);
       try {
         // This will create the directory at alluxioPath
         InodeSyncStream.loadMountPointDirectoryMetadata(rpcContext,
             inodePath,
             LoadMetadataContext.mergeFrom(
-                LoadMetadataPOptions.newBuilder().setCreateAncestors(false)),
-            context.getOptions().getShared(), ufsPath, mUfsManager.get(mountId),
+                LoadMetadataPOptions.newBuilder().setCreateAncestors(false)), getMountTable(),
+            mountId, context.getOptions().getShared(), ufsPath, mUfsManager.get(mountId),
             this);
         // As we have verified the mount operation by calling MountTable.verifyMount, there won't
         // be any error thrown when doing MountTable.add
@@ -3877,20 +3834,14 @@
     }
 
     try (RpcContext rpcContext = createRpcContext()) {
-      SyncPathCache syncPathCache = mMountTable.getSyncPathCacheByPath(path);
       if (changedFiles == null) {
         // full sync
         // Set sync interval to 0 to force a sync.
         FileSystemMasterCommonPOptions options =
             FileSystemMasterCommonPOptions.newBuilder().setSyncIntervalMs(0).build();
         LockingScheme scheme = createSyncLockingScheme(path, options, DescendantType.ALL);
-<<<<<<< HEAD
-        InodeSyncStream sync = new InodeSyncStream(scheme, this, syncPathCache, rpcContext,
-            DescendantType.ALL, options, false, false, false, false);
-=======
         InodeSyncStream sync = new InodeSyncStream(scheme, this, getSyncPathCache(), rpcContext,
             DescendantType.ALL, options, false, false, false);
->>>>>>> 3b831f0d
         if (sync.sync().equals(FAILED)) {
           LOG.debug("Active full sync on {} didn't sync any paths.", path);
         }
@@ -3908,13 +3859,8 @@
             LockingScheme scheme = createSyncLockingScheme(changedFile, options,
                 DescendantType.ONE);
             InodeSyncStream sync = new InodeSyncStream(scheme,
-<<<<<<< HEAD
-                this, syncPathCache, rpcContext,
-                DescendantType.ONE, options, false, false, false, false);
-=======
                 this, getSyncPathCache(), rpcContext,
                 DescendantType.ONE, options, false, false, false);
->>>>>>> 3b831f0d
             if (sync.sync().equals(FAILED)) {
               // Use debug because this can be a noisy log
               LOG.debug("Incremental sync on {} didn't sync any paths.", path);
@@ -3976,22 +3922,12 @@
   InodeSyncStream.SyncStatus syncMetadata(RpcContext rpcContext, AlluxioURI path,
       FileSystemMasterCommonPOptions options, DescendantType syncDescendantType,
       @Nullable FileSystemMasterAuditContext auditContext,
-<<<<<<< HEAD
-      @Nullable Function<LockedInodePath, Inode> auditContextSrcInodeFunc,
-      boolean isGetFileInfo) throws AccessControlException, InvalidPathException {
-    LockingScheme syncScheme = createSyncLockingScheme(path, options, syncDescendantType);
-    InodeSyncStream sync = new InodeSyncStream(syncScheme, this,
-        mMountTable.getSyncPathCacheByPath(path),
-        rpcContext, syncDescendantType, options, auditContext, auditContextSrcInodeFunc,
-        isGetFileInfo, false, false, false);
-=======
       @Nullable Function<LockedInodePath, Inode> auditContextSrcInodeFunc)
       throws AccessControlException, InvalidPathException {
     LockingScheme syncScheme = createSyncLockingScheme(path, options, syncDescendantType);
     InodeSyncStream sync = new InodeSyncStream(syncScheme, this,
         getSyncPathCache(), rpcContext, syncDescendantType, options, auditContext,
         auditContextSrcInodeFunc, false, false, false);
->>>>>>> 3b831f0d
     return sync.sync();
   }
 
@@ -4032,17 +3968,6 @@
     return mInodeLockManager;
   }
 
-<<<<<<< HEAD
-=======
-  MountTable getMountTable() {
-    return mMountTable;
-  }
-
-  SyncPathCache getSyncPathCache() {
-    return mSyncPathCache;
-  }
-
->>>>>>> 3b831f0d
   UfsAbsentPathCache getAbsentPathCache() {
     return mUfsAbsentPathCache;
   }
@@ -5292,22 +5217,14 @@
   private LockingScheme createLockingScheme(AlluxioURI path, FileSystemMasterCommonPOptions options,
       LockPattern desiredLockMode) throws InvalidPathException {
     return new LockingScheme(path, desiredLockMode, options,
-<<<<<<< HEAD
-        mMountTable.getSyncPathCacheByPath(path), DescendantType.NONE);
-=======
-       getSyncPathCache(), DescendantType.NONE);
->>>>>>> 3b831f0d
+       getSyncPathCache(), DescendantType.NONE, mMountTable.isCrossClusterMount(path));
   }
 
   private LockingScheme createSyncLockingScheme(AlluxioURI path,
       FileSystemMasterCommonPOptions options, DescendantType descendantType)
       throws InvalidPathException {
     return new LockingScheme(path, LockPattern.READ, options,
-<<<<<<< HEAD
-        mMountTable.getSyncPathCacheByPath(path), descendantType);
-=======
-        getSyncPathCache(), descendantType);
->>>>>>> 3b831f0d
+        getSyncPathCache(), descendantType, mMountTable.isCrossClusterMount(path));
   }
 
   boolean isAclEnabled() {
@@ -5340,7 +5257,6 @@
   }
 
   @Override
-<<<<<<< HEAD
   public void subscribeInvalidations(CrossClusterInvalidationStream invalidationStream) {
     if (mCrossClusterState.getCrossClusterPublisher() instanceof DirectCrossClusterPublisher) {
       ((DirectCrossClusterPublisher) mCrossClusterState.getCrossClusterPublisher())
@@ -5367,8 +5283,8 @@
    * @return the sync path cache
    */
   @VisibleForTesting
-  public UfsSyncPathCache getSyncPathCache() {
-    return mMountTable.getSyncPathCache();
+  public SyncPathCache getSyncPathCache() {
+    return mMountTable.getInvalidationSyncCache();
   }
 
   /**
@@ -5392,9 +5308,10 @@
    */
   public CrossClusterPublisher getCrossClusterPublisher() {
     return mCrossClusterState.getCrossClusterPublisher();
-=======
+  }
+
+  @Override
   public void invalidateSyncPath(AlluxioURI path) throws InvalidPathException {
-    mSyncPathCache.notifyInvalidation(path);
->>>>>>> 3b831f0d
+    getInvalidationSyncCache().notifyInvalidation(path);
   }
 }