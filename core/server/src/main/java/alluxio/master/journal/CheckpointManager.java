--- conflicted
+++ resolved
@@ -102,13 +102,8 @@
       if (tempBackupCheckpointExists) {
         // If mCheckpointPath also exists, step 2 must have implemented rename as copy + delete, and
         // failed during the delete.
-<<<<<<< HEAD
-        UnderFileSystemUtils.deleteFileIfExists(mUfs, mCheckpointPath);
+        UnderFileSystemUtils.deleteFileIfExists(mCheckpointPath);
         mUfs.renameFile(mTempBackupCheckpointPath, mCheckpointPath);
-=======
-        UnderFileSystemUtils.deleteFileIfExists(mCheckpointPath);
-        mUfs.rename(mTempBackupCheckpointPath, mCheckpointPath);
->>>>>>> 5ae332bf
       }
       if (backupCheckpointExists) {
         // We must have crashed after step 3
