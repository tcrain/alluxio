--- conflicted
+++ resolved
@@ -27,10 +27,6 @@
 
 import tachyon.Constants;
 import tachyon.annotation.PublicApi;
-<<<<<<< HEAD
-import tachyon.client.AbstractOutStream;
-=======
->>>>>>> ff632aad
 import tachyon.client.ClientContext;
 import tachyon.client.OutStreamBase;
 import tachyon.client.TachyonStorageType;
@@ -56,11 +52,7 @@
  * system.
  */
 @PublicApi
-<<<<<<< HEAD
-public class FileOutStream extends AbstractOutStream {
-=======
 public class FileOutStream extends OutStreamBase {
->>>>>>> ff632aad
   private static final Logger LOG = LoggerFactory.getLogger(Constants.LOGGER_TYPE);
 
   private final long mBlockSize;
@@ -208,7 +200,6 @@
           getNextBlock();
         }
         mCurrentBlockOutStream.write(b);
-        mBytesWritten++;
       } catch (IOException ioe) {
         handleCacheWriteException(ioe);
       }
@@ -244,11 +235,9 @@
           long currentBlockLeftBytes = mCurrentBlockOutStream.remaining();
           if (currentBlockLeftBytes >= tLen) {
             mCurrentBlockOutStream.write(b, tOff, tLen);
-            mBytesWritten += tLen;
             tLen = 0;
           } else {
             mCurrentBlockOutStream.write(b, tOff, (int) currentBlockLeftBytes);
-            mBytesWritten += (int) currentBlockLeftBytes;
             tOff += currentBlockLeftBytes;
             tLen -= currentBlockLeftBytes;
           }
