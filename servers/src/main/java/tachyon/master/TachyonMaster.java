--- conflicted
+++ resolved
@@ -77,7 +77,7 @@
   /** The address for the rpc server */
   private final InetSocketAddress mMasterAddress;
 
-  // the masters
+  // The masters
   /** The master managing all block metadata */
   protected BlockMaster mBlockMaster;
   /** The master managing all file system related metadata */
@@ -85,11 +85,7 @@
   /** The master managing all raw table related metadata */
   protected RawTableMaster mRawTableMaster;
 
-<<<<<<< HEAD
-  // the journals for the masters
-=======
   // The read-write journals for the masters
->>>>>>> 3fbd23fc
   /** The journal for the block master */
   protected final ReadWriteJournal mBlockMasterJournal;
   /** The journal for the file system master */
