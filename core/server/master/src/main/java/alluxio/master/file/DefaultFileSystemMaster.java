--- conflicted
+++ resolved
@@ -111,6 +111,7 @@
 import alluxio.master.file.meta.SyncPathCache;
 import alluxio.master.file.meta.UfsAbsentPathCache;
 import alluxio.master.file.meta.UfsBlockLocationCache;
+import alluxio.master.file.meta.UfsSyncPathCache;
 import alluxio.master.file.meta.cross.cluster.CrossClusterInvalidationStream;
 import alluxio.master.file.meta.cross.cluster.CrossClusterMasterState;
 import alluxio.master.file.meta.cross.cluster.CrossClusterPublisher;
@@ -468,7 +469,7 @@
     mClock = clock;
     mDirectoryIdGenerator = new InodeDirectoryIdGenerator(mBlockMaster);
     mUfsManager = masterContext.getUfsManager();
-    mMountTable = new MountTable(mUfsManager, getRootMountInfo(mUfsManager));
+    mMountTable = new MountTable(mUfsManager, getRootMountInfo(mUfsManager), mClock);
     mCrossClusterState = mMountTable.getCrossClusterState();
     mInodeLockManager = new InodeLockManager();
     InodeStore inodeStore = masterContext.getInodeStoreFactory().apply(mInodeLockManager);
@@ -500,10 +501,6 @@
     mPersistJobs = new ConcurrentHashMap<>();
     mUfsAbsentPathCache = UfsAbsentPathCache.Factory.create(mMountTable, mClock);
     mUfsBlockLocationCache = UfsBlockLocationCache.Factory.create(mMountTable);
-<<<<<<< HEAD
-=======
-    mUfsSyncPathCache = new UfsSyncPathCache(mClock);
->>>>>>> 0847bd64
     mSyncManager = new ActiveSyncManager(mMountTable, this);
     mTimeSeriesStore = new TimeSeriesStore();
     mAccessTimeUpdater = new AccessTimeUpdater(this, mInodeTree, masterContext.getJournalSystem());
@@ -3769,19 +3766,11 @@
       @Nullable FileSystemMasterAuditContext auditContext,
       @Nullable Function<LockedInodePath, Inode> auditContextSrcInodeFunc,
       boolean isGetFileInfo) throws AccessControlException, InvalidPathException {
-<<<<<<< HEAD
     LockingScheme syncScheme = createSyncLockingScheme(path, options, syncDescendantType);
-
     InodeSyncStream sync = new InodeSyncStream(syncScheme, this,
         mMountTable.getSyncPathCacheByPath(path),
         rpcContext, syncDescendantType, options, auditContext, auditContextSrcInodeFunc,
-        permissionCheckOperation, isGetFileInfo,
-=======
-    LockingScheme syncScheme = createSyncLockingScheme(path, options, isGetFileInfo);
-    InodeSyncStream sync = new InodeSyncStream(syncScheme, this, rpcContext, syncDescendantType,
-        options, auditContext, auditContextSrcInodeFunc, isGetFileInfo,
->>>>>>> 0847bd64
-        false, false, false);
+        isGetFileInfo, false, false, false);
     return sync.sync();
   }
 
@@ -5112,6 +5101,14 @@
   }
 
   /**
+   * @return the sync path cache
+   */
+  @VisibleForTesting
+  public UfsSyncPathCache getSyncPathCache() {
+    return mMountTable.getSyncPathCache();
+  }
+
+  /**
    * @return the mount table
    */
   @VisibleForTesting
