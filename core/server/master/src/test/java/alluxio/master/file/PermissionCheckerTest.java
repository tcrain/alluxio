--- conflicted
+++ resolved
@@ -237,16 +237,11 @@
   private static void createAndSetPermission(String path, CreateFileContext context)
       throws Exception {
     try (LockedInodePath inodePath =
-<<<<<<< HEAD
-        sTree.lockInodePath(new AlluxioURI(path), LockPattern.WRITE_EDGE)) {
-      List<Inode> result = sTree.createPath(RpcContext.NOOP, inodePath, context,
-          new NoOpCrossClusterPublisher());
-=======
         sTree.lockInodePath(
             new AlluxioURI(path), LockPattern.WRITE_EDGE, NoopJournalContext.INSTANCE)
     ) {
-      List<Inode> result = sTree.createPath(RpcContext.NOOP, inodePath, context);
->>>>>>> 3b2eb101
+      List<Inode> result = sTree.createPath(RpcContext.NOOP, inodePath, context,
+              new NoOpCrossClusterPublisher());
       MutableInode<?> inode = sInodeStore.getMutable(result.get(result.size() - 1).getId()).get();
       inode.setOwner(context.getOwner())
           .setGroup(context.getGroup())
