--- conflicted
+++ resolved
@@ -110,14 +110,11 @@
 import alluxio.master.file.meta.PersistenceState;
 import alluxio.master.file.meta.UfsAbsentPathCache;
 import alluxio.master.file.meta.UfsBlockLocationCache;
-<<<<<<< HEAD
+import alluxio.master.file.meta.UfsSyncPathCache;
 import alluxio.master.file.meta.cross.cluster.CrossClusterInvalidationStream;
 import alluxio.master.file.meta.cross.cluster.CrossClusterMasterState;
 import alluxio.master.file.meta.cross.cluster.CrossClusterPublisher;
 import alluxio.master.file.meta.cross.cluster.DirectCrossClusterPublisher;
-=======
-import alluxio.master.file.meta.UfsSyncPathCache;
->>>>>>> 721864ff
 import alluxio.master.file.meta.options.MountInfo;
 import alluxio.master.journal.DelegatingJournaled;
 import alluxio.master.journal.FileSystemMergeJournalContext;
@@ -391,12 +388,7 @@
   /** This caches block locations in the UFS. */
   private final UfsBlockLocationCache mUfsBlockLocationCache;
 
-<<<<<<< HEAD
   private final CrossClusterMasterState mCrossClusterState;
-=======
-  /** This caches paths which have been synced with UFS. */
-  private final UfsSyncPathCache mSyncPathCache;
->>>>>>> 721864ff
 
   /** The {@link JournaledGroup} representing all the subcomponents which require journaling. */
   private final JournaledGroup mJournaledGroup;
@@ -516,10 +508,6 @@
     mPersistJobs = new ConcurrentHashMap<>();
     mUfsAbsentPathCache = UfsAbsentPathCache.Factory.create(mMountTable, mClock);
     mUfsBlockLocationCache = UfsBlockLocationCache.Factory.create(mMountTable);
-<<<<<<< HEAD
-=======
-    mSyncPathCache = new UfsSyncPathCache(mClock);
->>>>>>> 721864ff
     mSyncManager = new ActiveSyncManager(mMountTable, this);
     mTimeSeriesStore = new TimeSeriesStore();
     mAccessTimeUpdater = new AccessTimeUpdater(this, mInodeTree, masterContext.getJournalSystem());
@@ -3248,7 +3236,8 @@
         && (context.getOptions().getLoadType().equals(LoadMetadataPType.ALWAYS));
     // load metadata only and force sync
     InodeSyncStream sync = new InodeSyncStream(new LockingScheme(path, LockPattern.READ,
-        commonOptions, getSyncPathCache(), syncDescendantType, mMountTable.isCrossClusterMount(path)),
+        commonOptions, getSyncPathCache(), syncDescendantType,
+        mMountTable.isCrossClusterMount(path)),
         this, getSyncPathCache(), rpcContext, syncDescendantType, commonOptions,
         true, true, loadAlways);
     if (sync.sync().equals(FAILED)) {
@@ -4001,17 +3990,6 @@
     return mInodeLockManager;
   }
 
-<<<<<<< HEAD
-=======
-  MountTable getMountTable() {
-    return mMountTable;
-  }
-
-  UfsSyncPathCache getSyncPathCache() {
-    return mSyncPathCache;
-  }
-
->>>>>>> 721864ff
   UfsAbsentPathCache getAbsentPathCache() {
     return mUfsAbsentPathCache;
   }
@@ -5319,8 +5297,8 @@
    * @return the invalidation sync cache
    */
   @VisibleForTesting
-  public InvalidationSyncCache getSyncPathCache() {
-    return mMountTable.getInvalidationSyncCache();
+  public UfsSyncPathCache getSyncPathCache() {
+    return mMountTable.getUfsSyncPathCache();
   }
 
   /**
