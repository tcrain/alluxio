/*
 * The Alluxio Open Foundation licenses this work under the Apache License, version 2.0
 * (the "License"). You may not use this work except in compliance with the License, which is
 * available at www.apache.org/licenses/LICENSE-2.0
 *
 * This software is distributed on an "AS IS" basis, WITHOUT WARRANTIES OR CONDITIONS OF ANY KIND,
 * either express or implied, as more fully set forth in the License.
 *
 * See the NOTICE file distributed with this work for information regarding copyright ownership.
 */

package alluxio.master;

import alluxio.AlluxioURI;
import alluxio.Configuration;
import alluxio.Constants;
import alluxio.PropertyKey;
import alluxio.ServerUtils;
import alluxio.RuntimeConstants;
import alluxio.master.block.BlockMaster;
import alluxio.master.file.FileSystemMaster;
import alluxio.master.journal.JournalFactory;
import alluxio.master.lineage.LineageMaster;
import alluxio.metrics.MetricsSystem;
import alluxio.metrics.sink.MetricsServlet;
import alluxio.security.authentication.TransportProvider;
import alluxio.underfs.UnderFileSystem;
import alluxio.util.CommonUtils;
import alluxio.util.LineageUtils;
import alluxio.util.network.NetworkAddressUtils;
import alluxio.util.network.NetworkAddressUtils.ServiceType;
import alluxio.web.MasterWebServer;
import alluxio.web.WebServer;

import com.google.common.base.Function;
import com.google.common.base.Preconditions;
import com.google.common.base.Throwables;
import com.google.common.collect.Lists;
import org.apache.thrift.TMultiplexedProcessor;
import org.apache.thrift.TProcessor;
import org.apache.thrift.protocol.TBinaryProtocol;
import org.apache.thrift.server.TServer;
import org.apache.thrift.server.TThreadPoolServer;
import org.apache.thrift.server.TThreadPoolServer.Args;
import org.apache.thrift.transport.TServerSocket;
import org.apache.thrift.transport.TTransportFactory;
import org.slf4j.Logger;
import org.slf4j.LoggerFactory;

import java.io.IOException;
import java.net.InetSocketAddress;
import java.util.ArrayList;
import java.util.List;
import java.util.Map;

import javax.annotation.concurrent.NotThreadSafe;

/**
 * This class encapsulates the different master services that are configured to run.
 */
@NotThreadSafe
public class DefaultAlluxioMaster implements AlluxioMasterService {
  private static final Logger LOG = LoggerFactory.getLogger(Constants.LOGGER_TYPE);

  /** Maximum number of threads to serve the rpc server. */
  private final int mMaxWorkerThreads;

  /** Minimum number of threads to serve the rpc server. */
  private final int mMinWorkerThreads;

  /** The port for the RPC server. */
  private final int mPort;

  /** The socket for thrift rpc server. */
  private final TServerSocket mTServerSocket;

  /** The transport provider to create thrift server transport. */
  private final TransportProvider mTransportProvider;

  /** The address for the rpc server. */
  private final InetSocketAddress mRpcAddress;

  private final MetricsServlet mMetricsServlet = new MetricsServlet(MetricsSystem.METRIC_REGISTRY);

  /** The master managing all block metadata. */
  protected BlockMaster mBlockMaster;

  /** The master managing all file system related metadata. */
  protected FileSystemMaster mFileSystemMaster;

  /** The master managing all lineage related metadata. */
  protected LineageMaster mLineageMaster;

  /** A list of extra masters to launch based on service loader. */
  protected List<Master> mAdditionalMasters;

  /** The web ui server. */
  private WebServer mWebServer = null;

  /** The RPC server. */
  private TServer mMasterServiceServer = null;

  /** is true if the master is serving the RPC server. */
  private boolean mIsServing = false;

  /** The start time for when the master started serving the RPC server. */
  private long mStartTimeMs = -1;

  protected DefaultAlluxioMaster() {
    mMinWorkerThreads = Configuration.getInt(PropertyKey.MASTER_WORKER_THREADS_MIN);
    mMaxWorkerThreads = Configuration.getInt(PropertyKey.MASTER_WORKER_THREADS_MAX);

    Preconditions.checkArgument(mMaxWorkerThreads >= mMinWorkerThreads,
        PropertyKey.MASTER_WORKER_THREADS_MAX + " can not be less than "
            + PropertyKey.MASTER_WORKER_THREADS_MIN);

    try {
      // Extract the port from the generated socket.
      // When running tests, it is fine to use port '0' so the system will figure out what port to
      // use (any random free port).
      // In a production or any real deployment setup, port '0' should not be used as it will make
      // deployment more complicated.
      if (!Configuration.getBoolean(PropertyKey.TEST_MODE)) {
        Preconditions.checkState(Configuration.getInt(PropertyKey.MASTER_RPC_PORT) > 0,
            "Alluxio master rpc port is only allowed to be zero in test mode.");
        Preconditions.checkState(Configuration.getInt(PropertyKey.MASTER_WEB_PORT) > 0,
            "Alluxio master web port is only allowed to be zero in test mode.");
      }
      mTransportProvider = TransportProvider.Factory.create();
      mTServerSocket =
          new TServerSocket(NetworkAddressUtils.getBindAddress(ServiceType.MASTER_RPC));
      mPort = NetworkAddressUtils.getThriftPort(mTServerSocket);
      // reset master rpc port
      Configuration.set(PropertyKey.MASTER_RPC_PORT, Integer.toString(mPort));
      mRpcAddress = NetworkAddressUtils.getConnectAddress(ServiceType.MASTER_RPC);

      // Create the journals.
      createMasters(new JournalFactory.ReadWrite(getJournalDirectory()));
    } catch (Exception e) {
      throw Throwables.propagate(e);
    }
  }

  protected String getJournalDirectory() {
    String journalDirectory = Configuration.get(PropertyKey.MASTER_JOURNAL_FOLDER);
    if (!journalDirectory.endsWith(AlluxioURI.SEPARATOR)) {
      journalDirectory += AlluxioURI.SEPARATOR;
    }
    try {
      Preconditions.checkState(isJournalFormatted(journalDirectory),
          "Alluxio master was not formatted! The journal folder is %s", journalDirectory);
    } catch (IOException e) {
      throw Throwables.propagate(e);
    }
    return journalDirectory;
  }

  /**
   * @param journalFactory the factory to use for creating journals
   */
  protected void createMasters(JournalFactory journalFactory) {
    mBlockMaster = new BlockMaster(journalFactory);
    mFileSystemMaster = new FileSystemMaster(mBlockMaster, journalFactory);
    if (LineageUtils.isLineageEnabled()) {
      mLineageMaster = new LineageMaster(mFileSystemMaster, journalFactory);
    }

<<<<<<< HEAD
    mAdditionalMasters = new ArrayList<>();
    List<? extends Master> masters = Lists.newArrayList(mBlockMaster, mFileSystemMaster);
    for (MasterFactory factory : AlluxioMasterService.Factory.getServiceLoader()) {
      Master master = factory.create(masters, journalFactory);
      if (master != null) {
        mAdditionalMasters.add(master);
=======
      mAdditionalMasters = new ArrayList<>();
      List<? extends Master> masters = Lists.newArrayList(mBlockMaster, mFileSystemMaster);
      for (MasterFactory factory : ServerUtils.getMasterServiceLoader()) {
        Master master = factory.create(masters, journalDirectory);
        if (master != null) {
          mAdditionalMasters.add(master);
        }
>>>>>>> bf5fe558
      }
    }
  }

  @Override
  public List<Master> getAdditionalMasters() {
    return mAdditionalMasters;
  }

  @Override
  public BlockMaster getBlockMaster() {
    return mBlockMaster;
  }

  @Override
  public FileSystemMaster getFileSystemMaster() {
    return mFileSystemMaster;
  }

  @Override
  public LineageMaster getLineageMaster() {
    return mLineageMaster;
  }

  @Override
  public InetSocketAddress getRpcAddress() {
    return mRpcAddress;
  }

  @Override
  public long getStartTimeMs() {
    return mStartTimeMs;
  }

  @Override
  public long getUptimeMs() {
    return System.currentTimeMillis() - mStartTimeMs;
  }

  @Override
  public String getWebBindHost() {
    if (mWebServer != null) {
      return mWebServer.getBindHost();
    }
    return "";
  }

  @Override
  public int getWebLocalPort() {
    if (mWebServer != null) {
      return mWebServer.getLocalPort();
    }
    return -1;
  }

  @Override
  public boolean isServing() {
    return mIsServing;
  }

  @Override
  public void waitForReady() {
    CommonUtils.waitFor("master web server", new Function<Void, Boolean>() {
      @Override
      public Boolean apply(Void input) {
        return mMasterServiceServer != null && mMasterServiceServer.isServing()
            && mWebServer != null && mWebServer.getServer().isRunning();
      }
    });
  }

  @Override
  public void start() throws Exception {
    startMasters(true);
    startServing();
  }

  @Override
  public void stop() throws Exception {
    if (mIsServing) {
      LOG.info("Stopping RPC server on Alluxio master @ {}", mRpcAddress);
      stopServing();
      stopMasters();
      mTServerSocket.close();
      mIsServing = false;
    } else {
      LOG.info("Stopping Alluxio master @ {}", mRpcAddress);
    }
  }

  protected void startMasters(boolean isLeader) {
    try {
      connectToUFS();

      mBlockMaster.start(isLeader);
      mFileSystemMaster.start(isLeader);
      if (LineageUtils.isLineageEnabled()) {
        mLineageMaster.start(isLeader);
      }
      // start additional masters
      for (Master master : mAdditionalMasters) {
        master.start(isLeader);
      }

    } catch (IOException e) {
      throw Throwables.propagate(e);
    }
  }

  protected void stopMasters() {
    try {
      if (LineageUtils.isLineageEnabled()) {
        mLineageMaster.stop();
      }
      // stop additional masters
      for (Master master : mAdditionalMasters) {
        master.stop();
      }
      mBlockMaster.stop();
      mFileSystemMaster.stop();
    } catch (IOException e) {
      throw Throwables.propagate(e);
    }
  }

  private void startServing() {
    startServing("", "");
  }

  protected void startServing(String startMessage, String stopMessage) {
    MetricsSystem.startSinks();
    startServingWebServer();
    LOG.info("Alluxio master version {} started @ {} {}", RuntimeConstants.VERSION, mRpcAddress,
        startMessage);
    startServingRPCServer();
    LOG.info("Alluxio master version {} ended @ {} {}", RuntimeConstants.VERSION, mRpcAddress,
        stopMessage);
  }

  protected void startServingWebServer() {
    mWebServer = new MasterWebServer(ServiceType.MASTER_WEB.getServiceName(),
        NetworkAddressUtils.getBindAddress(ServiceType.MASTER_WEB), this);
    // reset master web port
    Configuration.set(PropertyKey.MASTER_WEB_PORT, Integer.toString(mWebServer.getLocalPort()));
    // Add the metrics servlet to the web server.
    mWebServer.addHandler(mMetricsServlet.getHandler());
    // start web ui
    mWebServer.start();
  }

  private void registerServices(TMultiplexedProcessor processor, Map<String, TProcessor> services) {
    for (Map.Entry<String, TProcessor> service : services.entrySet()) {
      processor.registerProcessor(service.getKey(), service.getValue());
    }
  }

  protected void startServingRPCServer() {
    // set up multiplexed thrift processors
    TMultiplexedProcessor processor = new TMultiplexedProcessor();
    registerServices(processor, mBlockMaster.getServices());
    registerServices(processor, mFileSystemMaster.getServices());
    if (LineageUtils.isLineageEnabled()) {
      registerServices(processor, mLineageMaster.getServices());
    }
    // register additional masters for RPC service
    for (Master master : mAdditionalMasters) {
      registerServices(processor, master.getServices());
    }

    // Return a TTransportFactory based on the authentication type
    TTransportFactory transportFactory;
    try {
      transportFactory = mTransportProvider.getServerTransportFactory();
    } catch (IOException e) {
      throw Throwables.propagate(e);
    }

    // create master thrift service with the multiplexed processor.
    Args args = new TThreadPoolServer.Args(mTServerSocket).maxWorkerThreads(mMaxWorkerThreads)
        .minWorkerThreads(mMinWorkerThreads).processor(processor).transportFactory(transportFactory)
        .protocolFactory(new TBinaryProtocol.Factory(true, true));
    if (Configuration.getBoolean(PropertyKey.TEST_MODE)) {
      args.stopTimeoutVal = 0;
    } else {
      args.stopTimeoutVal = Constants.THRIFT_STOP_TIMEOUT_SECONDS;
    }
    mMasterServiceServer = new TThreadPoolServer(args);

    // start thrift rpc server
    mIsServing = true;
    mStartTimeMs = System.currentTimeMillis();
    mMasterServiceServer.serve();
  }

  protected void stopServing() throws Exception {
    if (mMasterServiceServer != null) {
      mMasterServiceServer.stop();
      mMasterServiceServer = null;
    }
    if (mWebServer != null) {
      mWebServer.stop();
      mWebServer = null;
    }
    MetricsSystem.stopSinks();
    mIsServing = false;
  }

  /**
   * Checks to see if the journal directory is formatted.
   *
   * @param journalDirectory the journal directory to check
   * @return true if the journal directory was formatted previously, false otherwise
   * @throws IOException if an I/O error occurs
   */
  private boolean isJournalFormatted(String journalDirectory) throws IOException {
    UnderFileSystem ufs = UnderFileSystem.get(journalDirectory);
    if (!ufs.providesStorage()) {
      // TODO(gene): Should the journal really be allowed on a ufs without storage?
      // This ufs doesn't provide storage. Allow the master to use this ufs for the journal.
      LOG.info("Journal directory doesn't provide storage: {}", journalDirectory);
      return true;
    }
    String[] files = ufs.list(journalDirectory);
    if (files == null) {
      return false;
    }
    // Search for the format file.
    String formatFilePrefix = Configuration.get(PropertyKey.MASTER_FORMAT_FILE_PREFIX);
    for (String file : files) {
      if (file.startsWith(formatFilePrefix)) {
        return true;
      }
    }
    return false;
  }

  private void connectToUFS() throws IOException {
    String ufsAddress = Configuration.get(PropertyKey.UNDERFS_ADDRESS);
    UnderFileSystem ufs = UnderFileSystem.get(ufsAddress);
    ufs.connectFromMaster(NetworkAddressUtils.getConnectHost(ServiceType.MASTER_RPC));
  }
}<|MERGE_RESOLUTION|>--- conflicted
+++ resolved
@@ -165,22 +165,12 @@
       mLineageMaster = new LineageMaster(mFileSystemMaster, journalFactory);
     }
 
-<<<<<<< HEAD
     mAdditionalMasters = new ArrayList<>();
     List<? extends Master> masters = Lists.newArrayList(mBlockMaster, mFileSystemMaster);
-    for (MasterFactory factory : AlluxioMasterService.Factory.getServiceLoader()) {
+    for (MasterFactory factory : ServerUtils.getMasterServiceLoader()) {
       Master master = factory.create(masters, journalFactory);
       if (master != null) {
         mAdditionalMasters.add(master);
-=======
-      mAdditionalMasters = new ArrayList<>();
-      List<? extends Master> masters = Lists.newArrayList(mBlockMaster, mFileSystemMaster);
-      for (MasterFactory factory : ServerUtils.getMasterServiceLoader()) {
-        Master master = factory.create(masters, journalDirectory);
-        if (master != null) {
-          mAdditionalMasters.add(master);
-        }
->>>>>>> bf5fe558
       }
     }
   }
