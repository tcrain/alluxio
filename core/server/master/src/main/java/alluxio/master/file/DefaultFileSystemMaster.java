--- conflicted
+++ resolved
@@ -3363,14 +3363,9 @@
     }
 
     try (LockResource r = new LockResource(mMountTable.getWriteLock())) {
-<<<<<<< HEAD
-      long mountId = IdUtils.createMountId();
+      long mountId = mMountTable.createUnusedMountId();
       mMountTable.validateMountPoint(inodePath.getUri(), ufsPath, mountId,
           context.getOptions().build());
-=======
-      mMountTable.validateMountPoint(inodePath.getUri(), ufsPath);
-      long mountId = mMountTable.createUnusedMountId();
->>>>>>> fa41ef27
       // get UfsManager prepared
       mUfsManager.addMount(mountId, new AlluxioURI(ufsPath.toString()),
           new UnderFileSystemConfiguration(
