/*
 * The Alluxio Open Foundation licenses this work under the Apache License, version 2.0
 * (the "License"). You may not use this work except in compliance with the License, which is
 * available at www.apache.org/licenses/LICENSE-2.0
 *
 * This software is distributed on an "AS IS" basis, WITHOUT WARRANTIES OR CONDITIONS OF ANY KIND,
 * either express or implied, as more fully set forth in the License.
 *
 * See the NOTICE file distributed with this work for information regarding copyright ownership.
 */

package alluxio.client.file;

import alluxio.AlluxioURI;
import alluxio.Configuration;
import alluxio.PropertyKey;
import alluxio.annotation.PublicApi;
import alluxio.client.file.options.CreateDirectoryOptions;
import alluxio.client.file.options.CreateFileOptions;
import alluxio.client.file.options.DeleteOptions;
import alluxio.client.file.options.ExistsOptions;
import alluxio.client.file.options.FreeOptions;
import alluxio.client.file.options.GetStatusOptions;
import alluxio.client.file.options.ListStatusOptions;
import alluxio.client.file.options.LoadMetadataOptions;
import alluxio.client.file.options.MountOptions;
import alluxio.client.file.options.OpenFileOptions;
import alluxio.client.file.options.RenameOptions;
import alluxio.client.file.options.SetAttributeOptions;
import alluxio.client.file.options.UnmountOptions;
import alluxio.client.lineage.LineageContext;
import alluxio.client.lineage.LineageFileSystem;
import alluxio.exception.AlluxioException;
import alluxio.exception.DirectoryNotEmptyException;
import alluxio.exception.FileAlreadyExistsException;
import alluxio.exception.FileDoesNotExistException;
import alluxio.exception.InvalidPathException;

import java.io.IOException;
import java.util.List;

/**
 * Basic file system interface supporting metadata operations and data operations. Developers
 * should not implement this class but extend the default implementation provided by {@link
 * BaseFileSystem} instead. This ensures any new methods added to the interface will be provided
 * by the default implementation.
 */
@PublicApi
public interface FileSystem {

  /**
   * Factory for {@link FileSystem}.
   */
  class Factory {

    private Factory() {} // prevent instantiation

    public static FileSystem get() {
<<<<<<< HEAD
      if (Configuration.getBoolean(PropertyKey.USER_LINEAGE_ENABLED)) {
        return LineageFileSystem.get();
=======
      if (Configuration.getBoolean(Constants.USER_LINEAGE_ENABLED)) {
        return LineageFileSystem.get(FileSystemContext.INSTANCE, LineageContext.INSTANCE);
>>>>>>> ada278d1
      }
      return BaseFileSystem.get(FileSystemContext.INSTANCE);
    }
  }

  /**
   * Convenience method for {@link #createDirectory(AlluxioURI, CreateDirectoryOptions)} with
   * default options.
   *
   * @param path the path of the directory to create in Alluxio space
   * @throws IOException if a non-Alluxio exception occurs
   * @throws FileAlreadyExistsException if there is already a file or directory at the given path
   * @throws InvalidPathException if the path is invalid
   * @throws AlluxioException if an unexpected exception is thrown
   */
  void createDirectory(AlluxioURI path)
      throws FileAlreadyExistsException, InvalidPathException, IOException, AlluxioException;

  /**
   * Creates a directory.
   *
   * @param path the path of the directory to create in Alluxio space
   * @param options options to associate with this operation
   * @throws IOException if a non-Alluxio exception occurs
   * @throws FileAlreadyExistsException if there is already a file or directory at the given path
   * @throws InvalidPathException if the path is invalid
   * @throws AlluxioException if an unexpected Alluxio exception is thrown
   */
  void createDirectory(AlluxioURI path, CreateDirectoryOptions options)
      throws FileAlreadyExistsException, InvalidPathException, IOException, AlluxioException;

  /**
   * Convenience method for {@link #createFile(AlluxioURI, CreateFileOptions)} with default options.
   *
   * @param path the path of the file to create in Alluxio space
   * @return a {@link FileOutStream} which will write data to the newly created file
   * @throws IOException if a non-Alluxio exception occurs
   * @throws FileAlreadyExistsException if there is already a file at the given path
   * @throws InvalidPathException if the path is invalid
   * @throws AlluxioException if an unexpected Alluxio exception is thrown
   */
  FileOutStream createFile(AlluxioURI path)
      throws FileAlreadyExistsException, InvalidPathException, IOException, AlluxioException;

  /**
   * Creates a file.
   *
   * @param path the path of the file to create in Alluxio space
   * @param options options to associate with this operation
   * @return a {@link FileOutStream} which will write data to the newly created file
   * @throws IOException if a non-Alluxio exception occurs
   * @throws FileAlreadyExistsException if there is already a file at the given path
   * @throws InvalidPathException if the path is invalid
   * @throws AlluxioException if an unexpected Alluxio exception is thrown
   */
  FileOutStream createFile(AlluxioURI path, CreateFileOptions options)
      throws FileAlreadyExistsException, InvalidPathException, IOException, AlluxioException;

  /**
   * Convenience method for {@link #delete(AlluxioURI, DeleteOptions)} with default options.
   *
   * @param path the path to delete in Alluxio space
   * @throws IOException if a non-Alluxio exception occurs
   * @throws FileDoesNotExistException if the given path does not exist
   * @throws DirectoryNotEmptyException if recursive is false and the path is a nonempty directory
   * @throws AlluxioException if an unexpected Alluxio exception is thrown
   */
  void delete(AlluxioURI path)
      throws DirectoryNotEmptyException, FileDoesNotExistException, IOException, AlluxioException;

  /**
   * Deletes a file or a directory.
   *
   * @param path the path to delete in Alluxio space
   * @param options options to associate with this operation
   * @throws IOException if a non-Alluxio exception occurs
   * @throws FileDoesNotExistException if the given path does not exist
   * @throws DirectoryNotEmptyException if recursive is false and the path is a nonempty directory
   * @throws AlluxioException if an unexpected Alluxio exception is thrown
   */
  void delete(AlluxioURI path, DeleteOptions options)
      throws DirectoryNotEmptyException, FileDoesNotExistException, IOException, AlluxioException;

  /**
   * Convenience method for {@link #exists(AlluxioURI, ExistsOptions)} with default options.
   *
   * @param path the path in question
   * @return true if the path exists, false otherwise
   * @throws IOException if a non-Alluxio exception occurs
   * @throws InvalidPathException if the path is invalid
   * @throws AlluxioException if an unexpected Alluxio exception is thrown
   */
  boolean exists(AlluxioURI path) throws InvalidPathException, IOException, AlluxioException;

  /**
   * Checks whether a path exists in Alluxio space.
   *
   * @param path the path in question
   * @param options options to associate with this operation
   * @return true if the path exists, false otherwise
   * @throws IOException if a non-Alluxio exception occurs
   * @throws InvalidPathException if the path is invalid
   * @throws AlluxioException if an unexpected Alluxio exception is thrown
   */
  boolean exists(AlluxioURI path, ExistsOptions options)
      throws InvalidPathException, IOException, AlluxioException;

  /**
   * Convenience method for {@link #free(AlluxioURI, FreeOptions)} with default options.
   *
   * @param path the path to free in Alluxio space
   * @throws IOException if a non-Alluxio exception occurs
   * @throws FileDoesNotExistException if the given path does not exist
   * @throws AlluxioException if an unexpected Alluxio exception is thrown
   */
  void free(AlluxioURI path) throws FileDoesNotExistException, IOException, AlluxioException;

  /**
   * Evicts any data under the given path from Alluxio space, but does not delete the data from the
   * UFS. The metadata will still be present in Alluxio space after this operation.
   *
   * @param path the path to free in Alluxio space
   * @param options options to associate with this operation
   * @throws IOException if a non-Alluxio exception occurs
   * @throws FileDoesNotExistException if the given path does not exist
   * @throws AlluxioException if an unexpected Alluxio exception is thrown
   */
  void free(AlluxioURI path, FreeOptions options)
      throws FileDoesNotExistException, IOException, AlluxioException;

  /**
   * Convenience method for {@link #getStatus(AlluxioURI, GetStatusOptions)} with default options.
   *
   * @param path the path to obtain information about
   * @return the {@link URIStatus} of the file
   * @throws IOException if a non-Alluxio exception occurs
   * @throws FileDoesNotExistException if the path does not exist
   * @throws AlluxioException if an unexpected Alluxio exception is thrown
   */
  URIStatus getStatus(AlluxioURI path)
      throws FileDoesNotExistException, IOException, AlluxioException;

  /**
   * Gets the {@link URIStatus} object that represents the metadata of an Alluxio path.
   *
   * @param path the path to obtain information about
   * @param options options to associate with this operation
   * @return the {@link URIStatus} of the file
   * @throws IOException if a non-Alluxio exception occurs
   * @throws FileDoesNotExistException if the path does not exist
   * @throws AlluxioException if an unexpected Alluxio exception is thrown
   */
  URIStatus getStatus(AlluxioURI path, GetStatusOptions options)
      throws FileDoesNotExistException, IOException, AlluxioException;

  /**
   * Convenience method for {@link #listStatus(AlluxioURI, ListStatusOptions)} with default options.
   *
   * @param path the path to list information about
   * @return a list of {@link URIStatus}s containing information about the files and directories
   *         which are children of the given path
   * @throws IOException if a non-Alluxio exception occurs
   * @throws FileDoesNotExistException if the given path does not exist
   * @throws AlluxioException if an unexpected Alluxio exception is thrown
   */
  List<URIStatus> listStatus(AlluxioURI path)
      throws FileDoesNotExistException, IOException, AlluxioException;

  /**
   * If the path is a directory, returns the {@link URIStatus} of all the direct entries in it.
   * Otherwise returns a list with a single {@link URIStatus} element for the file.
   *
   * @param path the path to list information about
   * @param options options to associate with this operation
   * @return a list of {@link URIStatus}s containing information about the files and directories
   *         which are children of the given path
   * @throws IOException if a non-Alluxio exception occurs
   * @throws FileDoesNotExistException if the given path does not exist
   * @throws AlluxioException if an unexpected Alluxio exception is thrown
   */
  List<URIStatus> listStatus(AlluxioURI path, ListStatusOptions options)
      throws FileDoesNotExistException, IOException, AlluxioException;

  /**
   * Convenience method for {@link #loadMetadata(AlluxioURI, LoadMetadataOptions)} with default
   * options.
   *
   * @param path the path for which to load metadata from UFS
   * @throws IOException if a non-Alluxio exception occurs
   * @throws FileDoesNotExistException if the given path does not exist
   * @throws AlluxioException if an unexpected Alluxio exception is thrown
   * @deprecated since version 1.1 and will be removed in version 2.0
   */
  @Deprecated
  void loadMetadata(AlluxioURI path)
      throws FileDoesNotExistException, IOException, AlluxioException;

  /**
   * Loads metadata about a path in the UFS to Alluxio. No data will be transferred.
   *
   * @param path the path for which to load metadata from UFS
   * @param options options to associate with this operation
   * @throws IOException if a non-Alluxio exception occurs
   * @throws FileDoesNotExistException if the given path does not exist
   * @throws AlluxioException if an unexpected Alluxio exception is thrown
   * @deprecated since version 1.1 and will be removed in version 2.0
   */
  @Deprecated
  void loadMetadata(AlluxioURI path, LoadMetadataOptions options)
      throws FileDoesNotExistException, IOException, AlluxioException;

  /**
   * Convenience method for {@link #mount(AlluxioURI, AlluxioURI, MountOptions)} with default
   * options.
   *
   * @param alluxioPath an Alluxio path to mount the data to
   * @param ufsPath a UFS path to mount the data from
   * @throws IOException if a non-Alluxio exception occurs
   * @throws AlluxioException if an Alluxio exception occurs
   */
  void mount(AlluxioURI alluxioPath, AlluxioURI ufsPath) throws IOException, AlluxioException;

  /**
   * Mounts a UFS subtree to the given Alluxio path. The Alluxio path is expected not to exist as
   * the method creates it. If the path already exists, a {@link AlluxioException} will be thrown.
   * This method does not transfer any data or metadata from the UFS. It simply establishes the
   * connection between the given Alluxio path and UFS path.
   *
   * @param alluxioPath an Alluxio path to mount the data to
   * @param ufsPath a UFS path to mount the data from
   * @param options options to associate with this operation
   * @throws IOException if a non-Alluxio exception occurs
   * @throws AlluxioException if an Alluxio exception occurs
   */
  void mount(AlluxioURI alluxioPath, AlluxioURI ufsPath, MountOptions options)
      throws IOException, AlluxioException;

  /**
   * Convenience method for {@link #openFile(AlluxioURI, OpenFileOptions)} with default options.
   *
   * @param path the file to read from
   * @return a {@link FileInStream} for the given path
   * @throws IOException if a non-Alluxio exception occurs
   * @throws FileDoesNotExistException if the given file does not exist
   * @throws AlluxioException if an unexpected Alluxio exception is thrown
   */
  FileInStream openFile(AlluxioURI path)
      throws FileDoesNotExistException, IOException, AlluxioException;

  /**
   * Opens a file for reading.
   *
   * @param path the file to read from
   * @param options options to associate with this operation
   * @return a {@link FileInStream} for the given path
   * @throws IOException if a non-Alluxio exception occurs
   * @throws FileDoesNotExistException if the given file does not exist
   * @throws AlluxioException if an unexpected Alluxio exception is thrown
   */
  FileInStream openFile(AlluxioURI path, OpenFileOptions options)
      throws FileDoesNotExistException, IOException, AlluxioException;

  /**
   * Convenience method for {@link #rename(AlluxioURI, AlluxioURI, RenameOptions)} with default
   * options.
   *
   * @param src the path of the source, this must already exist
   * @param dst the path of the destination, this path should not exist
   * @throws IOException if a non-Alluxio exception occurs
   * @throws FileDoesNotExistException if the given file does not exist
   * @throws AlluxioException if an unexpected Alluxio exception is thrown
   */
  void rename(AlluxioURI src, AlluxioURI dst)
      throws FileDoesNotExistException, IOException, AlluxioException;

  /**
   * Renames an existing Alluxio path to another Alluxio path in Alluxio. This operation will be
   * propagated in the underlying storage if the path is persisted.
   *
   * @param src the path of the source, this must already exist
   * @param dst the path of the destination, this path should not exist
   * @param options options to associate with this operation
   * @throws IOException if a non-Alluxio exception occurs
   * @throws FileDoesNotExistException if the given file does not exist
   * @throws AlluxioException if an unexpected Alluxio exception is thrown
   */
  void rename(AlluxioURI src, AlluxioURI dst, RenameOptions options)
      throws FileDoesNotExistException, IOException, AlluxioException;

  /**
   * Convenience method for {@link #setAttribute(AlluxioURI, SetAttributeOptions)} with default
   * options.
   *
   * @param path the path to set attributes for
   * @throws IOException if a non-Alluxio exception occurs
   * @throws FileDoesNotExistException if the given file does not exist
   * @throws AlluxioException if an unexpected Alluxio exception is thrown
   */
  void setAttribute(AlluxioURI path)
      throws FileDoesNotExistException, IOException, AlluxioException;

  /**
   * Sets any number of a path's attributes, such as TTL and pin status.
   *
   * @param path the path to set attributes for
   * @param options options to associate with this operation
   * @throws IOException if a non-Alluxio exception occurs
   * @throws FileDoesNotExistException if the given file does not exist
   * @throws AlluxioException if an unexpected Alluxio exception is thrown
   */
  void setAttribute(AlluxioURI path, SetAttributeOptions options)
      throws FileDoesNotExistException, IOException, AlluxioException;

  /**
   * Convenience method for {@link #unmount(AlluxioURI, UnmountOptions)} with default options.
   *
   * @param path an Alluxio path, this must be a mount point
   * @throws IOException if a non-Alluxio exception occurs
   * @throws AlluxioException if an Alluxio exception occurs
   */
  void unmount(AlluxioURI path) throws IOException, AlluxioException;

  /**
   * Unmounts a UFS subtree identified by the given Alluxio path. The Alluxio path match a
   * previously mounted path. The contents of the subtree rooted at this path are removed from
   * Alluxio but the corresponding UFS subtree is left untouched.
   *
   * @param path an Alluxio path, this must be a mount point
   * @param options options to associate with this operation
   * @throws IOException if a non-Alluxio exception occurs
   * @throws AlluxioException if an Alluxio exception occurs
   */
  void unmount(AlluxioURI path, UnmountOptions options) throws IOException, AlluxioException;
}<|MERGE_RESOLUTION|>--- conflicted
+++ resolved
@@ -56,13 +56,8 @@
     private Factory() {} // prevent instantiation
 
     public static FileSystem get() {
-<<<<<<< HEAD
       if (Configuration.getBoolean(PropertyKey.USER_LINEAGE_ENABLED)) {
-        return LineageFileSystem.get();
-=======
-      if (Configuration.getBoolean(Constants.USER_LINEAGE_ENABLED)) {
         return LineageFileSystem.get(FileSystemContext.INSTANCE, LineageContext.INSTANCE);
->>>>>>> ada278d1
       }
       return BaseFileSystem.get(FileSystemContext.INSTANCE);
     }
