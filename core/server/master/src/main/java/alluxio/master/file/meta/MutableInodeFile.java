/*
 * The Alluxio Open Foundation licenses this work under the Apache License, version 2.0
 * (the "License"). You may not use this work except in compliance with the License, which is
 * available at www.apache.org/licenses/LICENSE-2.0
 *
 * This software is distributed on an "AS IS" basis, WITHOUT WARRANTIES OR CONDITIONS OF ANY KIND,
 * either express or implied, as more fully set forth in the License.
 *
 * See the NOTICE file distributed with this work for information regarding copyright ownership.
 */

package alluxio.master.file.meta;

import alluxio.Constants;
import alluxio.conf.Configuration;
import alluxio.conf.PropertyKey;
import alluxio.exception.BlockInfoException;
import alluxio.grpc.CreateFilePOptionsOrBuilder;
import alluxio.master.ProtobufUtils;
import alluxio.master.block.BlockId;
import alluxio.master.file.contexts.CreateFileContext;
import alluxio.proto.journal.File.InodeFileEntry;
import alluxio.proto.journal.File.UpdateInodeFileEntry;
import alluxio.proto.journal.Journal.JournalEntry;
import alluxio.proto.meta.InodeMeta;
import alluxio.proto.meta.InodeMeta.InodeOrBuilder;
import alluxio.security.authorization.AccessControlList;
import alluxio.security.authorization.DefaultAccessControlList;
import alluxio.util.CommonUtils;
import alluxio.util.proto.ProtoUtils;
import alluxio.wire.FileInfo;

import com.google.common.base.Preconditions;
import com.google.common.collect.ImmutableSet;

import java.util.ArrayList;
import java.util.List;
import javax.annotation.concurrent.NotThreadSafe;

/**
 * Alluxio file system's file representation in the file system master.
 */
@NotThreadSafe
public final class MutableInodeFile extends MutableInode<MutableInodeFile>
    implements InodeFileView {
  private List<Long> mBlocks;
  private long mBlockContainerId;
  private long mBlockSizeBytes;
  private boolean mCacheable;
  private boolean mCompleted;
  private long mLength;
  private long mPersistJobId;
  private long mShouldPersistTime;
  private int mReplicationDurable;
  private int mReplicationMax;
  private int mReplicationMin;
  private String mTempUfsPath;
  private static final boolean NEW_ACL = Configuration.getBoolean(
      PropertyKey.MASTER_METASTORE_ACL_NEW);

  /**
   * Creates a new instance of {@link MutableInodeFile}.
   *
   * @param blockContainerId the block container id to use
   */
  private MutableInodeFile(long blockContainerId) {
    super(BlockId.createBlockId(blockContainerId, BlockId.getMaxSequenceNumber()), false);
    mBlocks = new ArrayList<>(1);
    mBlockContainerId = blockContainerId;
    mBlockSizeBytes = 0;
    mCacheable = false;
    mCompleted = false;
    mLength = 0;
    mPersistJobId = Constants.PERSISTENCE_INVALID_JOB_ID;
    mShouldPersistTime = 0;
    mReplicationDurable = 0;
    mReplicationMax = Constants.REPLICATION_MAX_INFINITY;
    mReplicationMin = 0;
    mTempUfsPath = Constants.PERSISTENCE_INVALID_UFS_PATH;
  }

  @Override
  protected MutableInodeFile getThis() {
    return this;
  }

  @Override
  public FileInfo generateClientFileInfo(String path) {
    FileInfo ret = new FileInfo();
    // note: in-Alluxio percentage is NOT calculated here, because it needs blocks info stored in
    // block master
    ret.setFileId(getId());
    ret.setName(getName());
    ret.setPath(path);
    ret.setLength(getLength());
    ret.setBlockSizeBytes(getBlockSizeBytes());
    ret.setCreationTimeMs(getCreationTimeMs());
    ret.setCacheable(isCacheable());
    ret.setFolder(isDirectory());
    ret.setPinned(isPinned());
    ret.setMediumTypes(getMediumTypes());
    ret.setCompleted(isCompleted());
    ret.setPersisted(isPersisted());
    ret.setBlockIds(getBlockIds());
    ret.setLastModificationTimeMs(getLastModificationTimeMs());
    ret.setLastAccessTimeMs(getLastAccessTimeMs());
    ret.setTtl(mTtl);
    ret.setTtlAction(mTtlAction);
    ret.setOwner(getOwner());
    ret.setGroup(getGroup());
    ret.setMode(getMode());
    ret.setPersistenceState(getPersistenceState());
    ret.setMountPoint(false);
    ret.setReplicationMax(getReplicationMax());
    ret.setReplicationMin(getReplicationMin());
    ret.setUfsFingerprint(getUfsFingerprint());
    ret.setAcl(mAcl);
    ret.setXAttr(getXAttr());
    return ret;
  }

  /**
   * Resets the file inode.
   */
  public void reset() {
    mBlocks = new ArrayList<>();
    mLength = 0;
    mCompleted = false;
    mCacheable = false;
  }

  @Override
  public DefaultAccessControlList getDefaultACL() throws UnsupportedOperationException {
    throw new UnsupportedOperationException("getDefaultACL: File does not have default ACL");
  }

  @Override
  public MutableInodeFile setDefaultACL(DefaultAccessControlList acl)
      throws UnsupportedOperationException {
    throw new UnsupportedOperationException("setDefaultACL: File does not have default ACL");
  }

  @Override
  public List<Long> getBlockIds() {
    return new ArrayList<>(mBlocks);
  }

  @Override
  public long getBlockSizeBytes() {
    return mBlockSizeBytes;
  }

  @Override
  public long getLength() {
    return mLength;
  }

  @Override
  public long getBlockContainerId() {
    return mBlockContainerId;
  }

  @Override
  public long getBlockIdByIndex(int blockIndex) throws BlockInfoException {
    if (blockIndex < 0 || blockIndex >= mBlocks.size()) {
      throw new BlockInfoException(
          "blockIndex " + blockIndex + " is out of range. File blocks: " + mBlocks.size());
    }
    return mBlocks.get(blockIndex);
  }

  @Override
  public long getPersistJobId() {
    return mPersistJobId;
  }

  @Override
  public long getShouldPersistTime() {
    return mShouldPersistTime;
  }

  @Override
  public int getReplicationDurable() {
    return mReplicationDurable;
  }

  @Override
  public int getReplicationMax() {
    return mReplicationMax;
  }

  @Override
  public int getReplicationMin() {
    return mReplicationMin;
  }

  @Override
  public String getTempUfsPath() {
    return mTempUfsPath;
  }

  @Override
  public boolean isCacheable() {
    return mCacheable;
  }

  @Override
  public boolean isCompleted() {
    return mCompleted;
  }

  /**
   * @return the id of a new block of the file
   */
  public long getNewBlockId() {
    long blockId = BlockId.createBlockId(mBlockContainerId, mBlocks.size());
    // TODO(gene): Check for max block sequence number, and sanity check the sequence number.
    // TODO(gene): Check isComplete?
    mBlocks.add(blockId);
    return blockId;
  }

  /**
   * @param blockSizeBytes the block size to use
   * @return the updated object
   */
  public MutableInodeFile setBlockSizeBytes(long blockSizeBytes) {
    Preconditions.checkArgument(blockSizeBytes >= 0, "Block size cannot be negative");
    mBlockSizeBytes = blockSizeBytes;
    return getThis();
  }

  /**
   * @param blockIds the id's of the block
   * @return the updated object
   */
  public MutableInodeFile setBlockIds(List<Long> blockIds) {
    mBlocks = new ArrayList<>(Preconditions.checkNotNull(blockIds, "blockIds"));
    return getThis();
  }

  /**
   * @param cacheable the cacheable flag value to use
   * @return the updated object
   */
  public MutableInodeFile setCacheable(boolean cacheable) {
    // TODO(gene). This related logic is not complete right. Fix this.
    mCacheable = cacheable;
    return getThis();
  }

  /**
   * @param completed the complete flag value to use
   * @return the updated object
   */
  public MutableInodeFile setCompleted(boolean completed) {
    mCompleted = completed;
    return getThis();
  }

  /**
   * @param length the length to use
   * @return the updated object
   */
  public MutableInodeFile setLength(long length) {
    mLength = length;
    return getThis();
  }

  /**
   * @param persistJobId the id of the job persisting this file
   * @return the updated object
   */
  public MutableInodeFile setPersistJobId(long persistJobId) {
    mPersistJobId = persistJobId;
    return getThis();
  }

  /**
   * @param shouldPersistTime the time that this file should start persisting
   * @return the updated object
   */
  public MutableInodeFile setShouldPersistTime(long shouldPersistTime) {
    mShouldPersistTime = shouldPersistTime;
    return getThis();
  }

  /**
   * @param replicationDurable the durable number of block replication
   * @return the updated object
   */
  public MutableInodeFile setReplicationDurable(int replicationDurable) {
    mReplicationDurable = replicationDurable;
    return getThis();
  }

  /**
   * @param replicationMax the maximum number of block replication
   * @return the updated object
   */
  public MutableInodeFile setReplicationMax(int replicationMax) {
    mReplicationMax = replicationMax;
    return getThis();
  }

  /**
   * @param replicationMin the minimum number of block replication
   * @return the updated object
   */
  public MutableInodeFile setReplicationMin(int replicationMin) {
    mReplicationMin = replicationMin;
    return getThis();
  }

  /**
   * @param tempUfsPath the temporary UFS path this file is persisted to
   * @return the updated object
   */
  public MutableInodeFile setTempUfsPath(String tempUfsPath) {
    mTempUfsPath = tempUfsPath;
    return getThis();
  }

  /**
   * Updates this inode file's state from the given entry.
   *
   * @param entry the entry
   */
  public void updateFromEntry(UpdateInodeFileEntry entry) {
    if (entry.hasPersistJobId()) {
      setPersistJobId(entry.getPersistJobId());
    }
    if (entry.hasReplicationMax()) {
      setReplicationMax(entry.getReplicationMax());
    }
    if (entry.hasReplicationMin()) {
      setReplicationMin(entry.getReplicationMin());
    }
    if (entry.hasTempUfsPath()) {
      setTempUfsPath(entry.getTempUfsPath());
    }
    if (entry.hasBlockSizeBytes()) {
      setBlockSizeBytes(entry.getBlockSizeBytes());
    }
    if (entry.hasCacheable()) {
      setCacheable(entry.getCacheable());
    }
    if (entry.hasCompleted()) {
      setCompleted(entry.getCompleted());
    }
    if (entry.hasLength()) {
      setLength(entry.getLength());
    }
    if (entry.getSetBlocksCount() > 0) {
      setBlockIds(entry.getSetBlocksList());
    }
  }

  @Override
  public String toString() {
    return toStringHelper()
        .add("blocks", mBlocks)
        .add("blockContainerId", mBlockContainerId)
        .add("blockSizeBytes", mBlockSizeBytes)
        .add("cacheable", mCacheable)
        .add("completed", mCompleted)
        .add("persistJobId", mPersistJobId)
        .add("persistenceWaitTime", mShouldPersistTime)
        .add("replicationDurable", mReplicationDurable)
        .add("replicationMax", mReplicationMax)
        .add("replicationMin", mReplicationMin)
        .add("tempUfsPath", mTempUfsPath)
        .add("length", mLength).toString();
  }

  /**
   * Converts the entry to an {@link MutableInodeFile}.
   *
   * @param entry the entry to convert
   * @return the {@link MutableInodeFile} representation
   */
  public static MutableInodeFile fromJournalEntry(InodeFileEntry entry) {
    // If journal entry has no mode set, set default mode for backwards-compatibility.
    MutableInodeFile ret = new MutableInodeFile(BlockId.getContainerId(entry.getId()))
        .setName(entry.getName())
        .setBlockIds(entry.getBlocksList())
        .setBlockSizeBytes(entry.getBlockSizeBytes())
        .setCacheable(entry.getCacheable())
        .setCompleted(entry.getCompleted())
        .setCreationTimeMs(entry.getCreationTimeMs())
        .setLastModificationTimeMs(entry.getLastModificationTimeMs(), true)
        // for backward compatibility, set access time to modification time if it is not in journal
        .setLastAccessTimeMs(entry.hasLastAccessTimeMs()
            ? entry.getLastAccessTimeMs() : entry.getLastModificationTimeMs(), true)
        .setLength(entry.getLength())
        .setParentId(entry.getParentId())
        .setPersistenceState(PersistenceState.valueOf(entry.getPersistenceState()))
        .setPinned(entry.getPinned())
        .setPersistJobId(entry.getPersistJobId())
        .setShouldPersistTime(entry.getShouldPersistTime())
        .setReplicationDurable(entry.getReplicationDurable())
        .setReplicationMax(entry.getReplicationMax())
        .setReplicationMin(entry.getReplicationMin())
        .setTempUfsPath(entry.getTempUfsPath())
        .setTtl(entry.getTtl())
        .setTtlAction((ProtobufUtils.fromProtobuf(entry.getTtlAction())))
        .setUfsFingerprint(entry.hasUfsFingerprint() ? entry.getUfsFingerprint() :
            Constants.INVALID_UFS_FINGERPRINT);
    if (entry.hasNewAcl()) {
      ret.mAcl = ProtoUtils.fromProto(entry.getNewAcl());
    } else if (entry.hasAcl()) {
      ret.mAcl = ProtoUtils.fromProto(entry.getAcl());
    } else {
      // Backward compatibility.
      AccessControlList acl = new AccessControlList();
      acl.setOwningUser(entry.getOwner().intern());
      acl.setOwningGroup(entry.getGroup().intern());
      short mode = entry.hasMode() ? (short) entry.getMode() : Constants.DEFAULT_FILE_SYSTEM_MODE;
      acl.setMode(mode);
      ret.mAcl = acl;
    }

    if (entry.getXAttrCount() > 0) {
      ret.setXAttr(CommonUtils.convertFromByteString(entry.getXAttrMap()));
    }

    if (!entry.getMediumTypeList().isEmpty()) {
      ret.setMediumTypes(ImmutableSet.copyOf(entry.getMediumTypeList()));
    }
    return ret;
  }

  /**
   * Creates an {@link MutableInodeFile}.
   *
   * @param blockContainerId block container id of this inode
   * @param parentId id of the parent of this inode
   * @param name name of this inode
   * @param creationTimeMs the creation time for this inode
   * @param context context to create this file
   * @return the {@link MutableInodeFile} representation
   */
  public static MutableInodeFile create(long blockContainerId, long parentId, String name,
      long creationTimeMs, CreateFileContext context) {
    CreateFilePOptionsOrBuilder options = context.getOptions();
    Preconditions.checkArgument(
        options.getReplicationMax() == Constants.REPLICATION_MAX_INFINITY
            || options.getReplicationMax() >= options.getReplicationMin());
    MutableInodeFile inodeFile = new MutableInodeFile(blockContainerId)
        .setBlockSizeBytes(options.getBlockSizeBytes())
        .setCreationTimeMs(creationTimeMs)
        .setName(name)
        .setReplicationDurable(options.getReplicationDurable())
        .setReplicationMax(options.getReplicationMax())
        .setReplicationMin(options.getReplicationMin())
        .setTtl(options.getCommonOptions().getTtl())
        .setTtlAction(options.getCommonOptions().getTtlAction())
        .setParentId(parentId)
        .setLastModificationTimeMs(context.getOperationTimeMs(), true)
        .setLastAccessTimeMs(context.getOperationTimeMs(), true)
        .setOwner(context.getOwner().intern())
        .setGroup(context.getGroup().intern())
        .setMode(context.getMode().toShort())
        .setAcl(context.getAcl())
        .setPersistenceState(context.isPersisted() ? PersistenceState.PERSISTED
            : PersistenceState.NOT_PERSISTED)
        .setShouldPersistTime(options.getPersistenceWaitTime() == Constants.NO_AUTO_PERSIST
            ? Constants.NO_AUTO_PERSIST :
            System.currentTimeMillis() + options.getPersistenceWaitTime())
        .setXAttr(context.getXAttr());
    if (context.getFingerprint() != null) {
      inodeFile.setUfsFingerprint(context.getFingerprint());
    }
    if (context.getCompleteFileInfo() != null) {
      inodeFile.setBlockIds(context.getCompleteFileInfo().getBlockIds());
      inodeFile.setCompleted(true);
      inodeFile.setLength(context.getCompleteFileInfo().getLength());
    }
    return inodeFile;
  }

  @Override
  public JournalEntry toJournalEntry() {
    InodeFileEntry.Builder inodeFile = InodeFileEntry.newBuilder()
        .addAllBlocks(getBlockIds())
        .addAllMediumType(getMediumTypes())
        .setBlockSizeBytes(getBlockSizeBytes())
        .setCacheable(isCacheable())
        .setCompleted(isCompleted())
        .setCreationTimeMs(getCreationTimeMs())
        .setId(getId())
        .setLastModificationTimeMs(getLastModificationTimeMs())
        .setLastAccessTimeMs(getLastAccessTimeMs())
        .setLength(getLength())
        .setName(getName())
        .setParentId(getParentId())
        .setPersistenceState(getPersistenceState().name())
        .setPinned(isPinned())
        .setReplicationDurable(getReplicationDurable())
        .setReplicationMax(getReplicationMax())
        .setReplicationMin(getReplicationMin())
        .setPersistJobId(getPersistJobId())
        .setTempUfsPath(getTempUfsPath())
        .setTtl(getTtl())
        .setTtlAction(ProtobufUtils.toProtobuf(getTtlAction()))
        .setUfsFingerprint(getUfsFingerprint());
    if (NEW_ACL) {
      inodeFile.setNewAcl(ProtoUtils.toProtoNew(mAcl));
    } else {
      inodeFile.setAcl(ProtoUtils.toProto(mAcl));
    }
    if (getXAttr() != null) {
      inodeFile.putAllXAttr(CommonUtils.convertToByteString(getXAttr()));
    }
    return JournalEntry.newBuilder().setInodeFile(inodeFile).build();
  }

  @Override
  public JournalEntry toJournalEntry(String path) {
    return JournalEntry.newBuilder().setInodeFile(
        toJournalEntry().toBuilder().getInodeFileBuilder().setPath(path)).build();
  }

  @Override
  public InodeMeta.Inode toProto() {
    return super.toProtoBuilder()
        .setBlockSizeBytes(getBlockSizeBytes())
        .addAllBlocks(getBlockIds())
        .setIsCacheable(isCacheable())
        .setIsCompleted(isCompleted())
        .setLength(getLength())
        .setReplicationDurable(getReplicationDurable())
        .setReplicationMax(getReplicationMax())
        .setReplicationMin(getReplicationMin())
        .setPersistJobId(getPersistJobId())
        .setPersistJobTempUfsPath(getTempUfsPath())
        .build();
  }

  /**
   * @param inode a protocol buffer inode
   * @return the {@link MutableInodeFile} for the inode
   */
  public static MutableInodeFile fromProto(InodeOrBuilder inode) {
    MutableInodeFile f = new MutableInodeFile(BlockId.getContainerId(inode.getId()))
        .setCreationTimeMs(inode.getCreationTimeMs())
        .setLastModificationTimeMs(inode.getLastModifiedMs(), true)
        .setLastAccessTimeMs(inode.getLastAccessedMs(), true)
        .setTtl(inode.getTtl())
        .setTtlAction(inode.getTtlAction())
        .setName(inode.getName())
        .setParentId(inode.getParentId())
        .setPersistenceState(inode.hasPersistenceStateEnum()
            ? PersistenceState.fromProto(inode.getPersistenceStateEnum())
            : PersistenceState.valueOf(inode.getPersistenceState()))
        .setPinned(inode.getIsPinned())
        .setUfsFingerprint(inode.getUfsFingerprint())
        .setBlockSizeBytes(inode.getBlockSizeBytes())
        .setBlockIds(inode.getBlocksList())
        .setCacheable(inode.getIsCacheable())
        .setCompleted(inode.getIsCompleted())
        .setLength(inode.getLength())
        .setReplicationDurable(inode.getReplicationDurable())
        .setReplicationMax(inode.getReplicationMax())
        .setReplicationMin(inode.getReplicationMin())
        .setPersistJobId(inode.getPersistJobId())
        .setShouldPersistTime(inode.getShouldPersistTime())
        .setTempUfsPath(inode.getPersistJobTempUfsPath());
<<<<<<< HEAD
    if (NEW_ACL) {
      f.setInternalAcl(ProtoUtils.fromProto(inode.getNewAccessAcl()));
    } else {
      f.setInternalAcl(ProtoUtils.fromProto(inode.getNewAccessAcl()));
=======
    if (inode.hasNewAccessAcl()) {
      f.setInternalAcl(ProtoUtils.fromProto(inode.getNewAccessAcl()));
    } else {
      f.setInternalAcl(ProtoUtils.fromProto(inode.getAccessAcl()));
>>>>>>> ca84beaf
    }
    if (!inode.getMediumTypeList().isEmpty()) {
      f.setMediumTypes(ImmutableSet.copyOf(inode.getMediumTypeList()));
    }
    if (inode.getXAttrCount() > 0) {
      f.setXAttr(CommonUtils.convertFromByteString(inode.getXAttrMap()));
    }
    return f;
  }
}<|MERGE_RESOLUTION|>--- conflicted
+++ resolved
@@ -566,17 +566,10 @@
         .setPersistJobId(inode.getPersistJobId())
         .setShouldPersistTime(inode.getShouldPersistTime())
         .setTempUfsPath(inode.getPersistJobTempUfsPath());
-<<<<<<< HEAD
-    if (NEW_ACL) {
-      f.setInternalAcl(ProtoUtils.fromProto(inode.getNewAccessAcl()));
-    } else {
-      f.setInternalAcl(ProtoUtils.fromProto(inode.getNewAccessAcl()));
-=======
     if (inode.hasNewAccessAcl()) {
       f.setInternalAcl(ProtoUtils.fromProto(inode.getNewAccessAcl()));
     } else {
       f.setInternalAcl(ProtoUtils.fromProto(inode.getAccessAcl()));
->>>>>>> ca84beaf
     }
     if (!inode.getMediumTypeList().isEmpty()) {
       f.setMediumTypes(ImmutableSet.copyOf(inode.getMediumTypeList()));
