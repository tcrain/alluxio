/*
 * The Alluxio Open Foundation licenses this work under the Apache License, version 2.0
 * (the "License"). You may not use this work except in compliance with the License, which is
 * available at www.apache.org/licenses/LICENSE-2.0
 *
 * This software is distributed on an "AS IS" basis, WITHOUT WARRANTIES OR CONDITIONS OF ANY KIND,
 * either express or implied, as more fully set forth in the License.
 *
 * See the NOTICE file distributed with this work for information regarding copyright ownership.
 */

package alluxio.worker.page;

import static alluxio.worker.page.PagedBlockStoreMeta.DEFAULT_MEDIUM;
import static alluxio.worker.page.PagedBlockStoreMeta.DEFAULT_TIER;

import alluxio.client.file.cache.CacheManager;
import alluxio.client.file.cache.store.PageStoreDir;
import alluxio.conf.AlluxioConfiguration;
import alluxio.conf.Configuration;
import alluxio.conf.PropertyKey;
import alluxio.exception.BlockAlreadyExistsException;
import alluxio.exception.ExceptionMessage;
import alluxio.exception.runtime.AlluxioRuntimeException;
import alluxio.exception.runtime.AlreadyExistsRuntimeException;
import alluxio.exception.runtime.BlockDoesNotExistRuntimeException;
import alluxio.grpc.Block;
import alluxio.grpc.BlockStatus;
import alluxio.grpc.ErrorType;
import alluxio.grpc.UfsReadOptions;
import alluxio.proto.dataserver.Protocol;
import alluxio.resource.LockResource;
import alluxio.underfs.UfsManager;
import alluxio.worker.block.AllocateOptions;
<<<<<<< HEAD
=======
import alluxio.worker.block.BlockLock;
>>>>>>> 3ea7e67c
import alluxio.worker.block.BlockLockManager;
import alluxio.worker.block.BlockLockType;
import alluxio.worker.block.BlockMasterClient;
import alluxio.worker.block.BlockMasterClientPool;
import alluxio.worker.block.BlockStore;
import alluxio.worker.block.BlockStoreEventListener;
import alluxio.worker.block.BlockStoreLocation;
import alluxio.worker.block.BlockStoreMeta;
import alluxio.worker.block.CreateBlockOptions;
import alluxio.worker.block.UfsInputStreamCache;
import alluxio.worker.block.io.BlockReader;
import alluxio.worker.block.io.BlockWriter;
import alluxio.worker.block.io.DelegatingBlockReader;
import alluxio.worker.block.meta.BlockMeta;
import alluxio.worker.block.meta.TempBlockMeta;

import com.google.common.base.Preconditions;
import com.google.common.collect.ImmutableList;
import io.grpc.Status;
import org.slf4j.Logger;
import org.slf4j.LoggerFactory;

import java.io.IOException;
import java.util.HashSet;
import java.util.List;
import java.util.Optional;
import java.util.OptionalLong;
import java.util.Set;
import java.util.concurrent.CompletableFuture;
import java.util.concurrent.CopyOnWriteArrayList;
import java.util.concurrent.atomic.AtomicReference;

/**
 * A paged implementation of LocalBlockStore interface.
 * Implements the block level operations， but instead of using physical block files,
 * we use pages managed by the CacheManager to store the data.
 */
public class PagedBlockStore implements BlockStore {
  private static final Logger LOG = LoggerFactory.getLogger(PagedBlockStore.class);

  private final CacheManager mCacheManager;
  private final UfsManager mUfsManager;

  private final BlockLockManager mLockManager = new BlockLockManager();
  private final PagedBlockMetaStore mPageMetaStore;
  private final BlockMasterClientPool mBlockMasterClientPool;
  private final AtomicReference<Long> mWorkerId;
  /** A set of pinned inodes updated via periodic master-worker sync. */
  private final Set<Long> mPinnedInodes = new HashSet<>();
  private final AlluxioConfiguration mConf;
  private final UfsInputStreamCache mUfsInStreamCache = new UfsInputStreamCache();
  private final List<BlockStoreEventListener> mBlockStoreEventListeners =
      new CopyOnWriteArrayList<>();
  private final long mPageSize;

  /**
   * Create an instance of PagedBlockStore.
   * @param ufsManager
   * @param pool
   * @param workerId
   * @return an instance of PagedBlockStore
   */
  public static PagedBlockStore create(UfsManager ufsManager, BlockMasterClientPool pool,
      AtomicReference<Long> workerId) {
    try {
      AlluxioConfiguration conf = Configuration.global();
      List<PageStoreDir> pageStoreDirs = PageStoreDir.createPageStoreDirs(conf);
      List<PagedBlockStoreDir> dirs = PagedBlockStoreDir.fromPageStoreDirs(pageStoreDirs);
      PagedBlockMetaStore pageMetaStore = new PagedBlockMetaStore(dirs);
      CacheManager cacheManager =
          CacheManager.Factory.create(conf, pageMetaStore);
      return new PagedBlockStore(cacheManager, ufsManager, pool, workerId, pageMetaStore, conf);
    } catch (IOException e) {
      throw new RuntimeException("Failed to create PagedLocalBlockStore", e);
    }
  }

  /**
   * Constructor for PagedLocalBlockStore.
   * @param cacheManager page cache manager
   * @param ufsManager ufs manager
   * @param pageMetaStore meta data store for pages and blocks
   * @param conf alluxio configurations
   */
  PagedBlockStore(CacheManager cacheManager, UfsManager ufsManager, BlockMasterClientPool pool,
      AtomicReference<Long> workerId, PagedBlockMetaStore pageMetaStore,
      AlluxioConfiguration conf) {
    mCacheManager = cacheManager;
    mUfsManager = ufsManager;
    mBlockMasterClientPool = pool;
    mWorkerId = workerId;
    mPageMetaStore = pageMetaStore;
    mConf = conf;
    mPageSize = conf.getBytes(PropertyKey.USER_CLIENT_CACHE_PAGE_SIZE);
  }

  @Override
  public OptionalLong pinBlock(long sessionId, long blockId) {
    LOG.debug("pinBlock: sessionId={}, blockId={}", sessionId, blockId);
<<<<<<< HEAD
    long lockId = mLockManager.lockBlock(sessionId, blockId, BlockLockType.READ);
    if (hasBlockMeta(blockId)) {
      return OptionalLong.of(lockId);
    }
    mLockManager.unlockBlock(lockId);
=======
    BlockLock lock = mLockManager.acquireBlockLock(sessionId, blockId, BlockLockType.READ);
    if (hasBlockMeta(blockId)) {
      return OptionalLong.of(lock.get());
    }
    lock.close();
>>>>>>> 3ea7e67c
    return OptionalLong.empty();
  }

  @Override
  public void unpinBlock(long id) {
    LOG.debug("unpinBlock: id={}", id);
    mLockManager.unlockBlock(id);
  }

  @Override
  public void commitBlock(long sessionId, long blockId, boolean pinOnCreate) {
    LOG.debug("commitBlock: sessionId={}, blockId={}, pinOnCreate={}",
        sessionId, blockId, pinOnCreate);
<<<<<<< HEAD
    long lockId = mLockManager.lockBlock(sessionId, blockId, BlockLockType.WRITE);

    PagedBlockMeta blockMeta = mPageMetaStore.getBlock(blockId)
        .orElseThrow(() -> new BlockDoesNotExistRuntimeException(blockId));
    PagedBlockStoreDir pageStoreDir = blockMeta.getDir();
    // todo(bowen): need to pin this block until commit is complete
    // unconditionally pin this block until committing is done
    boolean isPreviouslyUnpinned = pageStoreDir.getEvictor().addPinnedBlock(blockId);
    try {
=======
    boolean isPreviouslyUnpinned = false;
    PagedBlockStoreDir pageStoreDir = null;
    try (BlockLock lock = mLockManager.acquireBlockLock(sessionId, blockId, BlockLockType.WRITE)) {
      PagedBlockMeta blockMeta = mPageMetaStore.getBlock(blockId)
          .orElseThrow(() -> new BlockDoesNotExistRuntimeException(blockId));
      pageStoreDir = blockMeta.getDir();
      // todo(bowen): need to pin this block until commit is complete
      // unconditionally pin this block until committing is done
      isPreviouslyUnpinned = pageStoreDir.getEvictor().addPinnedBlock(blockId);
>>>>>>> 3ea7e67c
      pageStoreDir.commit(String.valueOf(blockId));
      mPageMetaStore.commit(blockId);
    } catch (IOException e) {
      throw AlluxioRuntimeException.from(e);
    } finally {
      // committing failed, restore to the previous pinning state
<<<<<<< HEAD
      if (isPreviouslyUnpinned) {
        pageStoreDir.getEvictor().removePinnedBlock(blockId);
      }
      mLockManager.unlockBlock(lockId);
=======
      if (isPreviouslyUnpinned && pageStoreDir != null) {
        pageStoreDir.getEvictor().removePinnedBlock(blockId);
      }
>>>>>>> 3ea7e67c
    }

    BlockMasterClient bmc = mBlockMasterClientPool.acquire();
    try {
      bmc.commitBlock(mWorkerId.get(), mPageMetaStore.getStoreMeta().getUsedBytes(), DEFAULT_TIER,
          DEFAULT_MEDIUM, blockId, pageStoreDir.getBlockCachedBytes(blockId));
    } catch (IOException e) {
      throw new AlluxioRuntimeException(Status.UNAVAILABLE,
          ExceptionMessage.FAILED_COMMIT_BLOCK_TO_MASTER.getMessage(blockId), e, ErrorType.Internal,
          false);
    } finally {
      mBlockMasterClientPool.release(bmc);
    }
    if (!pinOnCreate) {
      // unpin this block if it should not be pinned on creation, e.g. a MUST_CACHE file
      pageStoreDir.getEvictor().removePinnedBlock(blockId);
    }
    BlockStoreLocation blockLocation =
        new BlockStoreLocation(DEFAULT_TIER, getDirIndexOfBlock(blockId));
    for (BlockStoreEventListener listener : mBlockStoreEventListeners) {
      synchronized (listener) {
        listener.onCommitBlock(blockId, blockLocation);
      }
    }
  }

  @Override
  public String createBlock(long sessionId, long blockId, int tier,
      CreateBlockOptions createBlockOptions) {
    PageStoreDir pageStoreDir =
        mPageMetaStore.allocate(String.valueOf(blockId), createBlockOptions.getInitialBytes());
    pageStoreDir.putTempFile(String.valueOf(blockId));
    return "DUMMY_FILE_PATH";
  }

  @Override
  public BlockReader createBlockReader(long sessionId, long blockId, long offset,
                                       boolean positionShort, Protocol.OpenUfsBlockOptions options)
      throws IOException {
<<<<<<< HEAD
    long lockId = mLockManager.lockBlock(sessionId, blockId, BlockLockType.READ);
=======
    BlockLock blockLock = mLockManager.acquireBlockLock(sessionId, blockId, BlockLockType.READ);
>>>>>>> 3ea7e67c

    try (LockResource lock = new LockResource(mPageMetaStore.getLock().readLock())) {
      Optional<PagedBlockMeta> blockMeta = mPageMetaStore.getBlock(blockId);
      if (blockMeta.isPresent()) {
        final BlockPageEvictor evictor = blockMeta.get().getDir().getEvictor();
        evictor.addPinnedBlock(blockId);
        Optional<UfsBlockReadOptions> readOptions;
        if (mPageMetaStore.hasFullBlock(blockId)) {
          readOptions = Optional.empty();
        } else {
          readOptions = Optional.of(UfsBlockReadOptions.fromProto(options));
        }
        final PagedBlockReader pagedBlockReader = new PagedBlockReader(mCacheManager,
            mUfsManager, mUfsInStreamCache, mConf, blockMeta.get(), offset, readOptions);
        return new DelegatingBlockReader(pagedBlockReader, () -> {
          evictor.removePinnedBlock(blockId);
<<<<<<< HEAD
          unpinBlock(lockId);
=======
          unpinBlock(blockLock.get());
>>>>>>> 3ea7e67c
        });
      }
    }
    // this is a block that needs to be read from UFS
    UfsBlockReadOptions readOptions = UfsBlockReadOptions.fromProto(options);
    try (LockResource lock = new LockResource(mPageMetaStore.getLock().writeLock())) {
      // in case someone else has added this block while we wait for the lock,
      // just use the block meta; otherwise create a new one and add to the metastore
      PagedBlockMeta blockMeta = mPageMetaStore
          .getBlock(blockId)
          .orElseGet(() -> {
            long blockSize = options.getBlockSize();
            PagedBlockStoreDir dir =
                (PagedBlockStoreDir) mPageMetaStore.allocate(String.valueOf(blockId), 0);
            PagedBlockMeta newBlockMeta = new PagedBlockMeta(blockId, blockSize, dir);
            mPageMetaStore.addBlock(newBlockMeta);
            dir.getEvictor().addPinnedBlock(blockId);
            return newBlockMeta;
          });

      final PagedBlockReader pagedBlockReader = new PagedBlockReader(mCacheManager,
          mUfsManager, mUfsInStreamCache, mConf, blockMeta, offset, Optional.of(readOptions));
      return new DelegatingBlockReader(pagedBlockReader, () -> {
        blockMeta.getDir().getEvictor().removePinnedBlock(blockId);
<<<<<<< HEAD
        unpinBlock(lockId);
=======
        unpinBlock(blockLock.get());
>>>>>>> 3ea7e67c
      });
    }
  }

  @Override
  public BlockReader createUfsBlockReader(long sessionId, long blockId, long offset,
                                          boolean positionShort,
                                          Protocol.OpenUfsBlockOptions options) throws IOException {
    return null;
  }

  @Override
  public void abortBlock(long sessionId, long blockId) {
    PagedTempBlockMeta blockMeta = mPageMetaStore.getTempBlock(blockId)
        .orElseThrow(() -> new BlockDoesNotExistRuntimeException(blockId));
    try {
      blockMeta.getDir().abort(String.valueOf(blockId));
    } catch (IOException e) {
      throw AlluxioRuntimeException.from(e);
    }
    for (BlockStoreEventListener listener : mBlockStoreEventListeners) {
      synchronized (listener) {
        listener.onAbortBlock(blockId);
      }
    }
  }

  @Override
  public void requestSpace(long sessionId, long blockId, long additionalBytes) {
    // TODO(bowen): implement actual space allocation and replace placeholder values
    boolean blockEvicted = true;
    if (blockEvicted) {
      long evictedBlockId = 0;
      BlockStoreLocation evictedBlockLocation = new BlockStoreLocation(DEFAULT_TIER, 1);
      for (BlockStoreEventListener listener : mBlockStoreEventListeners) {
        synchronized (listener) {
          listener.onRemoveBlockByWorker(evictedBlockId);
          listener.onRemoveBlock(evictedBlockId, evictedBlockLocation);
        }
      }
    }
    throw new UnsupportedOperationException();
  }

  @Override
  public CompletableFuture<List<BlockStatus>> load(List<Block> fileBlocks, UfsReadOptions options) {
    throw new UnsupportedOperationException();
  }

  @Override
  public BlockWriter createBlockWriter(long sessionId, long blockId)
      throws IOException {
    // note: no need to take a write block lock here as the block will not be visible to other
    // clients until the block is committed
    try (LockResource lock = new LockResource(mPageMetaStore.getLock().writeLock())) {
      if (!mPageMetaStore.hasBlock(blockId) && !mPageMetaStore.hasTempBlock(blockId)) {
        PagedBlockStoreDir dir =
            (PagedBlockStoreDir) mPageMetaStore.allocate(String.valueOf(blockId), 0);
        PagedTempBlockMeta blockMeta = new PagedTempBlockMeta(blockId, dir);
        mPageMetaStore.addTempBlock(blockMeta);
        return new PagedBlockWriter(mCacheManager, blockId, mPageSize);
      }
    }
    throw new AlreadyExistsRuntimeException(new BlockAlreadyExistsException(
        String.format("Cannot overwrite an existing block %d", blockId)));
  }

  @Override
  public void moveBlock(long sessionId, long blockId, AllocateOptions moveOptions)
      throws IOException {
    // TODO(bowen): implement actual move and replace placeholder values
    int dirIndex = getDirIndexOfBlock(blockId);
    BlockStoreLocation srcLocation = new BlockStoreLocation(DEFAULT_TIER, dirIndex);
    BlockStoreLocation destLocation = moveOptions.getLocation();
    for (BlockStoreEventListener listener : mBlockStoreEventListeners) {
      synchronized (listener) {
        listener.onMoveBlockByClient(blockId, srcLocation, destLocation);
      }
    }
    throw new UnsupportedOperationException();
  }

  @Override
  public void removeBlock(long sessionId, long blockId) throws IOException {
    LOG.debug("removeBlock: sessionId={}, blockId={}", sessionId, blockId);
    // TODO(bowen): implement actual removal and replace placeholder values
    boolean removeSuccess = true;
    int dirIndex = getDirIndexOfBlock(blockId);
    for (BlockStoreEventListener listener : mBlockStoreEventListeners) {
      synchronized (listener) {
        listener.onRemoveBlockByClient(blockId);
        if (removeSuccess) {
          BlockStoreLocation removedFrom = new BlockStoreLocation(DEFAULT_TIER, dirIndex);
          listener.onRemoveBlock(blockId, removedFrom);
        }
      }
    }
  }

  @Override
  public void accessBlock(long sessionId, long blockId) {
    // TODO(bowen): implement actual access and replace placeholder values
    boolean blockExists = true;
    if (blockExists) {
      int dirIndex = getDirIndexOfBlock(blockId);
      BlockStoreLocation dummyLoc = new BlockStoreLocation(DEFAULT_TIER, dirIndex);
      for (BlockStoreEventListener listener : mBlockStoreEventListeners) {
        synchronized (listener) {
          listener.onAccessBlock(blockId);
          listener.onAccessBlock(blockId, dummyLoc);
        }
      }
    }
    throw new UnsupportedOperationException();
  }

  @Override
  public BlockStoreMeta getBlockStoreMeta() {
    return mPageMetaStore.getStoreMeta();
  }

  @Override
  public BlockStoreMeta getBlockStoreMetaFull() {
    return mPageMetaStore.getStoreMetaFull();
  }

  @Override
  public Optional<TempBlockMeta> getTempBlockMeta(long blockId) {
    return Optional.empty();
  }

  @Override
  public boolean hasBlockMeta(long blockId) {
    throw new UnsupportedOperationException();
  }

  @Override
  public boolean hasTempBlockMeta(long blockId) {
    throw new UnsupportedOperationException();
  }

  @Override
  public Optional<BlockMeta> getVolatileBlockMeta(long blockId) {
    return Optional.empty();
  }

  @Override
  public void cleanupSession(long sessionId) {
    // TODO(bowen): session cleaner seems to be defunct, as Sessions are always empty
  }

  @Override
  public void registerBlockStoreEventListener(BlockStoreEventListener listener) {
    mBlockStoreEventListeners.add(listener);
    mPageMetaStore.registerBlockStoreEventListener(listener);
  }

  @Override
  public void updatePinnedInodes(Set<Long> inodes) {
    // TODO(bowen): this is unused now, make sure to use the pinned inodes when allocating space
    LOG.debug("updatePinnedInodes: inodes={}", inodes);
    synchronized (mPinnedInodes) {
      mPinnedInodes.clear();
      mPinnedInodes.addAll(Preconditions.checkNotNull(inodes));
    }
  }

  @Override
  public void removeInaccessibleStorage() {
    // TODO(bowen): implement actual removal and replace placeholder values
    for (BlockStoreEventListener listener : mBlockStoreEventListeners) {
      synchronized (listener) {
        List<Long> lostBlocks = ImmutableList.of();
        // TODO(bowen): lost directories can be obtained by iterating dirs in PageMetaStore
        // and check their health
        String lostStoragePath = "lostDir";
        BlockStoreLocation lostStoreLocation = new BlockStoreLocation(DEFAULT_TIER, 1);
        for (long lostBlock : lostBlocks) {
          listener.onBlockLost(lostBlock);
        }
        listener.onStorageLost(DEFAULT_TIER, lostStoragePath);
        listener.onStorageLost(lostStoreLocation);
      }
    }
  }

  @Override
  public void close() throws IOException {
  }

  private int getDirIndexOfBlock(long blockId) {
    return mPageMetaStore.getBlock(blockId)
        .orElseThrow(() -> new BlockDoesNotExistRuntimeException(blockId))
        .getDir()
        .getDirIndex();
  }
}<|MERGE_RESOLUTION|>--- conflicted
+++ resolved
@@ -32,10 +32,7 @@
 import alluxio.resource.LockResource;
 import alluxio.underfs.UfsManager;
 import alluxio.worker.block.AllocateOptions;
-<<<<<<< HEAD
-=======
 import alluxio.worker.block.BlockLock;
->>>>>>> 3ea7e67c
 import alluxio.worker.block.BlockLockManager;
 import alluxio.worker.block.BlockLockType;
 import alluxio.worker.block.BlockMasterClient;
@@ -135,19 +132,11 @@
   @Override
   public OptionalLong pinBlock(long sessionId, long blockId) {
     LOG.debug("pinBlock: sessionId={}, blockId={}", sessionId, blockId);
-<<<<<<< HEAD
-    long lockId = mLockManager.lockBlock(sessionId, blockId, BlockLockType.READ);
-    if (hasBlockMeta(blockId)) {
-      return OptionalLong.of(lockId);
-    }
-    mLockManager.unlockBlock(lockId);
-=======
     BlockLock lock = mLockManager.acquireBlockLock(sessionId, blockId, BlockLockType.READ);
     if (hasBlockMeta(blockId)) {
       return OptionalLong.of(lock.get());
     }
     lock.close();
->>>>>>> 3ea7e67c
     return OptionalLong.empty();
   }
 
@@ -161,17 +150,6 @@
   public void commitBlock(long sessionId, long blockId, boolean pinOnCreate) {
     LOG.debug("commitBlock: sessionId={}, blockId={}, pinOnCreate={}",
         sessionId, blockId, pinOnCreate);
-<<<<<<< HEAD
-    long lockId = mLockManager.lockBlock(sessionId, blockId, BlockLockType.WRITE);
-
-    PagedBlockMeta blockMeta = mPageMetaStore.getBlock(blockId)
-        .orElseThrow(() -> new BlockDoesNotExistRuntimeException(blockId));
-    PagedBlockStoreDir pageStoreDir = blockMeta.getDir();
-    // todo(bowen): need to pin this block until commit is complete
-    // unconditionally pin this block until committing is done
-    boolean isPreviouslyUnpinned = pageStoreDir.getEvictor().addPinnedBlock(blockId);
-    try {
-=======
     boolean isPreviouslyUnpinned = false;
     PagedBlockStoreDir pageStoreDir = null;
     try (BlockLock lock = mLockManager.acquireBlockLock(sessionId, blockId, BlockLockType.WRITE)) {
@@ -181,23 +159,15 @@
       // todo(bowen): need to pin this block until commit is complete
       // unconditionally pin this block until committing is done
       isPreviouslyUnpinned = pageStoreDir.getEvictor().addPinnedBlock(blockId);
->>>>>>> 3ea7e67c
       pageStoreDir.commit(String.valueOf(blockId));
       mPageMetaStore.commit(blockId);
     } catch (IOException e) {
       throw AlluxioRuntimeException.from(e);
     } finally {
       // committing failed, restore to the previous pinning state
-<<<<<<< HEAD
-      if (isPreviouslyUnpinned) {
-        pageStoreDir.getEvictor().removePinnedBlock(blockId);
-      }
-      mLockManager.unlockBlock(lockId);
-=======
       if (isPreviouslyUnpinned && pageStoreDir != null) {
         pageStoreDir.getEvictor().removePinnedBlock(blockId);
       }
->>>>>>> 3ea7e67c
     }
 
     BlockMasterClient bmc = mBlockMasterClientPool.acquire();
@@ -237,11 +207,7 @@
   public BlockReader createBlockReader(long sessionId, long blockId, long offset,
                                        boolean positionShort, Protocol.OpenUfsBlockOptions options)
       throws IOException {
-<<<<<<< HEAD
-    long lockId = mLockManager.lockBlock(sessionId, blockId, BlockLockType.READ);
-=======
     BlockLock blockLock = mLockManager.acquireBlockLock(sessionId, blockId, BlockLockType.READ);
->>>>>>> 3ea7e67c
 
     try (LockResource lock = new LockResource(mPageMetaStore.getLock().readLock())) {
       Optional<PagedBlockMeta> blockMeta = mPageMetaStore.getBlock(blockId);
@@ -258,11 +224,7 @@
             mUfsManager, mUfsInStreamCache, mConf, blockMeta.get(), offset, readOptions);
         return new DelegatingBlockReader(pagedBlockReader, () -> {
           evictor.removePinnedBlock(blockId);
-<<<<<<< HEAD
-          unpinBlock(lockId);
-=======
           unpinBlock(blockLock.get());
->>>>>>> 3ea7e67c
         });
       }
     }
@@ -287,11 +249,7 @@
           mUfsManager, mUfsInStreamCache, mConf, blockMeta, offset, Optional.of(readOptions));
       return new DelegatingBlockReader(pagedBlockReader, () -> {
         blockMeta.getDir().getEvictor().removePinnedBlock(blockId);
-<<<<<<< HEAD
-        unpinBlock(lockId);
-=======
         unpinBlock(blockLock.get());
->>>>>>> 3ea7e67c
       });
     }
   }
