/*
 * The Alluxio Open Foundation licenses this work under the Apache License, version 2.0
 * (the "License"). You may not use this work except in compliance with the License, which is
 * available at www.apache.org/licenses/LICENSE-2.0
 *
 * This software is distributed on an "AS IS" basis, WITHOUT WARRANTIES OR CONDITIONS OF ANY KIND,
 * either express or implied, as more fully set forth in the License.
 *
 * See the NOTICE file distributed with this work for information regarding copyright ownership.
 */

package alluxio.master.file;

import static alluxio.grpc.GrpcUtils.fromProto;

import alluxio.AlluxioURI;
import alluxio.client.WriteType;
import alluxio.collections.Pair;
import alluxio.conf.Configuration;
import alluxio.conf.PropertyKey;
import alluxio.exception.AccessControlException;
import alluxio.exception.BlockInfoException;
import alluxio.exception.DirectoryNotEmptyException;
import alluxio.exception.FileAlreadyCompletedException;
import alluxio.exception.FileAlreadyExistsException;
import alluxio.exception.FileDoesNotExistException;
import alluxio.exception.InvalidFileSizeException;
import alluxio.exception.InvalidPathException;
import alluxio.file.options.DescendantType;
import alluxio.grpc.CompleteFilePOptions;
import alluxio.grpc.DeletePOptions;
import alluxio.grpc.FileSystemMasterCommonPOptions;
import alluxio.grpc.GrpcUtils;
import alluxio.grpc.LoadDescendantPType;
import alluxio.grpc.LoadMetadataPOptions;
import alluxio.grpc.SetAttributePOptions;
import alluxio.master.file.contexts.CompleteFileContext;
import alluxio.master.file.contexts.CreateDirectoryContext;
import alluxio.master.file.contexts.CreateFileContext;
import alluxio.master.file.contexts.DeleteContext;
import alluxio.master.file.contexts.LoadMetadataContext;
import alluxio.master.file.contexts.SetAttributeContext;
import alluxio.master.file.meta.Inode;
import alluxio.master.file.meta.InodeFile;
import alluxio.master.file.meta.InodeLockManager;
import alluxio.master.file.meta.InodeTree;
import alluxio.master.file.meta.InodeTree.LockPattern;
import alluxio.master.file.meta.LockedInodePath;
import alluxio.master.file.meta.LockingScheme;
import alluxio.master.file.meta.MountTable;
import alluxio.master.file.meta.MutableInodeFile;
import alluxio.master.file.meta.SyncCheck.SyncResult;
import alluxio.master.file.meta.UfsAbsentPathCache;
import alluxio.master.file.meta.UfsSyncPathCache;
import alluxio.master.file.meta.UfsSyncUtils;
import alluxio.master.journal.JournalContext;
import alluxio.master.journal.MergeJournalContext;
import alluxio.master.journal.NoopJournalContext;
import alluxio.master.metastore.ReadOnlyInodeStore;
import alluxio.proto.journal.File;
import alluxio.proto.journal.Journal;
import alluxio.resource.CloseableIterator;
import alluxio.resource.CloseableResource;
import alluxio.security.authorization.AccessControlList;
import alluxio.security.authorization.DefaultAccessControlList;
import alluxio.security.authorization.Mode;
import alluxio.underfs.Fingerprint;
import alluxio.underfs.UfsFileStatus;
import alluxio.underfs.UfsManager;
import alluxio.underfs.UfsStatus;
import alluxio.underfs.UfsStatusCache;
import alluxio.underfs.UnderFileSystem;
import alluxio.util.LogUtils;
import alluxio.util.interfaces.Scoped;
import alluxio.util.io.PathUtils;

import com.codahale.metrics.Counter;
import com.google.common.base.MoreObjects;
import org.slf4j.Logger;
import org.slf4j.LoggerFactory;

import java.io.FileNotFoundException;
import java.io.IOException;
import java.time.Clock;
import java.util.ArrayList;
import java.util.Collection;
import java.util.ConcurrentModificationException;
import java.util.HashMap;
import java.util.LinkedList;
import java.util.List;
import java.util.Map;
import java.util.Optional;
import java.util.Queue;
import java.util.concurrent.Callable;
import java.util.concurrent.ConcurrentLinkedDeque;
import java.util.concurrent.ExecutionException;
import java.util.concurrent.ExecutorService;
import java.util.concurrent.Future;
import java.util.concurrent.TimeUnit;
import java.util.concurrent.TimeoutException;
import java.util.function.Function;
import javax.annotation.Nullable;

/**
 * This class is responsible for maintaining the logic which surrounds syncing metadata between
 * Alluxio and its UFSes.
 *
 * This implementation uses a BFS-based approach to crawl the inode tree. In order to speed up
 * the sync process we use an {@link ExecutorService} which we submit inode paths to using
 * {@link #processSyncPath(AlluxioURI)}. The processing of inode paths will discover new paths to
 * sync depending on the {@link #mDescendantType}. Syncing is finished when all submitted tasks
 * are completed and there are no new inodes left in the queue.
 *
 * Syncing inode metadata requires making calls to the UFS. This implementation will schedule UFS
 * RPCs with the {@link UfsStatusCache#prefetchChildren(AlluxioURI, MountTable)}. Then, once the
 * inode begins processing, it can retrieve the results. After processing, it can then remove its
 * {@link UfsStatus} from the cache. This strategy helps reduce memory pressure on the master
 * while performing a sync for a large tree. Additionally, by using a prefetch mechanism we can
 * concurrently process other inodes while waiting for UFS RPCs to complete.
 *
 * With regard to locking, this class expects to be able to take a write lock on any inode, and
 * then subsequently downgrades or unlocks after the sync is finished. Even though we use
 * {@link java.util.concurrent.locks.ReentrantReadWriteLock}, because we concurrently process
 * inodes on separate threads, we cannot utilize the reentrant behavior. The implications of
 * that mean the caller of this class must not hold a write while calling {@link #sync()}.
 *
 * A user of this class is expected to create a new instance for each path that they would like
 * to process. This is because the Lock on the {@link #mRootScheme} may be changed after calling
 * {@link #sync()}.
 *
 * When a sync happens on a directory, only the sync timestamp of the directory itself will be
 * updated (including information if the sync was recursive) and not its children.
 * Then whenever a path checked it will also check its parent's sync time up to the root.
 * There are currently two reasons for this, the first is so that the sync cache will be
 * updated only on the parent directory level and not for every child synced meaning there will be
 * fewer entries in the cache. Second that updating the children times individually would require
 * a redesign because the sync paths are not tracked in a way currently where they know
 * when their children finish (apart from the root sync path).
 *
 * When checking if a child of the root sync path needs to be synced, the following
 * two items are considered:
 * 1. If a child directory does not need to be synced, then it will not be synced.
 * The parent will then update its sync time only to the oldest sync time of a child
 * that was not synced (or the current clock time if all children were synced).
 * 2. If a child file does not need to be synced (but its updated state has already
 * been loaded from the UFS due to the listing of the parent directory) then the
 * sync is still performed (because no additional UFS operations are needed,
 * unless ACL is enabled for the UFS, then an additional UFS call would be
 * needed so the sync is skipped and the time is calculated as in 1.).
 *
 * To go through an example (note I am assuming every path here is a directory).
 * If say the interval is 100s, and the last synced timestamps are:
 * /a 0
 * /a/b 10
 * /a/c 0
 * /a/d 0
 * /a/e 0
 * /a/f 0
 * Then the current timestamp is 100 and a sync will trigger with the sync for /a/b skipped.
 * Then the timestamps look like the following:
 * /a 10
 * /a/b 10
 * /a/c 0
 * /a/d 0
 * /a/e 0
 * /a/f 0
 *
 * Now if we do a sync at timestamp 110, a metadata sync for /a will be triggered again,
 * all children are synced. After the operation, the timestamp looks like
 * (i.e. all paths have a sync time of 110):
 * /a 110
 * /a/b 10
 * /a/c 0
 * /a/d 0
 * /a/e 0
 * /a/f 0
 *
 * Here is a second example:
 * If say the interval is 100s, the last synced timestamps are:
 * /a 0
 * /a/b 0
 * /a/c 0
 * /a/d 0
 * /a/e 0
 * /a/f 0
 * Now say at time 90 some children are synced individually.
 * Then the timestamps look like the following:
 * /a 0
 * /a/b 0
 * /a/c 90
 * /a/d 90
 * /a/e 90
 * /a/f 90
 *
 * and if we do a sync at timestamp 100, a sync will only happen on /a/b,
 * and /a will get updated to 90
 * /a 90
 * /a/b 0
 * /a/c 90
 * /a/d 90
 * /a/e 90
 * /a/f 90
 *
 * Note that we may consider different ways of deciding how to sync children
 * (see https://github.com/Alluxio/alluxio/pull/16081).
 */
public class InodeSyncStream {
  /**
   * Return status of a sync result.
   */
  public enum SyncStatus {
    OK,
    FAILED,
    NOT_NEEDED
  }

  private static final Logger LOG = LoggerFactory.getLogger(InodeSyncStream.class);

  private static final FileSystemMasterCommonPOptions NO_TTL_OPTION =
      FileSystemMasterCommonPOptions.newBuilder()
          .setTtl(-1)
          .build();

  /** The root path. Should be locked with a write lock. */
  private final LockingScheme mRootScheme;

  /** A {@link UfsSyncPathCache} maintained from the {@link DefaultFileSystemMaster}. */
  private final UfsSyncPathCache mUfsSyncPathCache;

  /** Object holding the {@link UfsStatus}es which may be required for syncing. */
  private final UfsStatusCache mStatusCache;

  /** Inode tree to lock new paths. */
  private final InodeTree mInodeTree;

  /** Determines how deep in the tree we need to load. */
  private final DescendantType mDescendantType;

  /** The {@link RpcContext} from the caller. */
  private final RpcContext mRpcContext;

  /** The inode store to look up children. */
  private final ReadOnlyInodeStore mInodeStore;

  /** The mount table for looking up the proper UFS client based on the Alluxio path. */
  private final MountTable mMountTable;

  /** The lock manager used to try acquiring the persisting lock. */
  private final InodeLockManager mInodeLockManager;

  /** The FS master creating this object. */
  private final DefaultFileSystemMaster mFsMaster;

  /** Set this to true to force a sync regardless of the UfsPathCache. */
  private final boolean mForceSync;

  /** The sync options on the RPC.  */
  private final FileSystemMasterCommonPOptions mSyncOptions;

  /** To determine if we should use the MergeJournalContext to merge journals. */
  private static final boolean USE_FILE_SYSTEM_MERGE_JOURNAL_CONTEXT = Configuration.getBoolean(
      PropertyKey.MASTER_FILE_SYSTEM_MERGE_INODE_JOURNALS
  );

  /** To determine whether we should only let the UFS sync happen once
   * for the concurrent metadata sync requests syncing the same directory.
   */
  private final boolean mDedupConcurrentSync = Configuration.getBoolean(
      PropertyKey.MASTER_METADATA_CONCURRENT_SYNC_DEDUP
  );
  private static final MetadataSyncLockManager SYNC_METADATA_LOCK_MANAGER =
      new MetadataSyncLockManager();

  /** Whether to only read+create metadata from the UFS, or to update metadata as well. */
  private final boolean mLoadOnly;

  /** Deque used to keep track of paths that still need to be synced. */
  private final ConcurrentLinkedDeque<AlluxioURI> mPendingPaths;

  /** The traversal order of {@link #mPendingPaths}. */
  private final MetadataSyncTraversalOrder mTraverseType;

  /** Queue of paths that have been submitted to the executor. */
  private final Queue<Future<SyncResult>> mSyncPathJobs;

  /** The executor enabling concurrent processing. */
  private final ExecutorService mMetadataSyncService;

  /** The interval of time passed (in ms) to require a new sync. */
  private final long mSyncInterval;

  /** The maximum number of concurrent paths that can be syncing at any moment. */
  private final int mConcurrencyLevel =
      Configuration.getInt(PropertyKey.MASTER_METADATA_SYNC_CONCURRENCY_LEVEL);

  private final FileSystemMasterAuditContext mAuditContext;
  private final Function<LockedInodePath, Inode> mAuditContextSrcInodeFunc;

  private final Clock mClock;

  /**
   * Create a new instance of {@link InodeSyncStream}.
   *
   * The root path should be already locked with {@link LockPattern#WRITE_EDGE} unless the user is
   * only planning on loading metadata. The desired pattern should always be
   * {@link LockPattern#READ}.
   *
   * It is an error to initiate sync without a WRITE_EDGE lock when loadOnly is {@code false}.
   * If loadOnly is set to {@code true}, then the root path may have a read lock.
   *
   * @param rootPath The root path to begin syncing
   * @param fsMaster the {@link FileSystemMaster} calling this method
   * @param syncPathCache the {@link UfsSyncPathCache} for the given path
   * @param rpcContext the caller's {@link RpcContext}
   * @param descendantType determines the number of descendant inodes to sync
   * @param options the RPC's {@link FileSystemMasterCommonPOptions}
   * @param auditContext the audit context to use when loading
   * @param auditContextSrcInodeFunc the inode to set as the audit context source
   * @param forceSync whether to sync inode metadata no matter what
   * @param loadOnly whether to only load new metadata, rather than update existing metadata
   * @param loadAlways whether to always load new metadata from the ufs, even if a file or
   *                   directory has been previous found to not exist
   */
  public InodeSyncStream(LockingScheme rootPath, DefaultFileSystemMaster fsMaster,
      UfsSyncPathCache syncPathCache,
      RpcContext rpcContext, DescendantType descendantType, FileSystemMasterCommonPOptions options,
      @Nullable FileSystemMasterAuditContext auditContext,
      @Nullable Function<LockedInodePath, Inode> auditContextSrcInodeFunc,
      boolean forceSync, boolean loadOnly, boolean loadAlways) {
    mPendingPaths = new ConcurrentLinkedDeque<>();
    mTraverseType = Configuration.getEnum(PropertyKey.MASTER_METADATA_SYNC_TRAVERSAL_ORDER,
        MetadataSyncTraversalOrder.class);
    mDescendantType = descendantType;
    mRpcContext = rpcContext;
    mMetadataSyncService = fsMaster.mSyncMetadataExecutorIns;
    mClock = fsMaster.mClock;
    mForceSync = forceSync;
    mRootScheme = rootPath;
    mSyncOptions = options;
    mLoadOnly = loadOnly;
    mSyncPathJobs = new LinkedList<>();
    mFsMaster = fsMaster;
    mInodeLockManager = fsMaster.getInodeLockManager();
    mInodeStore = fsMaster.getInodeStore();
    mInodeTree = fsMaster.getInodeTree();
    mMountTable = fsMaster.getMountTable();
    mUfsSyncPathCache = syncPathCache;
    mAuditContext = auditContext;
    mAuditContextSrcInodeFunc = auditContextSrcInodeFunc;
    mSyncInterval = options.hasSyncIntervalMs() ? options.getSyncIntervalMs() :
        Configuration.getMs(PropertyKey.USER_FILE_METADATA_SYNC_INTERVAL);
    // If an absent cache entry was more recent than this value, then it is valid for this sync
    long validCacheTime;
    if (loadOnly) {
      if (loadAlways) {
        validCacheTime = UfsAbsentPathCache.NEVER;
      } else {
        validCacheTime = UfsAbsentPathCache.ALWAYS;
      }
    } else {
      validCacheTime = mClock.millis() - mSyncInterval;
    }
    mStatusCache = new UfsStatusCache(fsMaster.mSyncPrefetchExecutorIns,
        fsMaster.getAbsentPathCache(), validCacheTime);
    // Maintain a global counter of active sync streams
    DefaultFileSystemMaster.Metrics.INODE_SYNC_STREAM_COUNT.inc();
  }

  /**
   * Create a new instance of {@link InodeSyncStream} without any audit or permission checks.
   *
   * @param rootScheme The root path to begin syncing
   * @param fsMaster the {@link FileSystemMaster} calling this method
   * @param syncPathCache the {@link UfsSyncPathCache} for this path
   * @param rpcContext the caller's {@link RpcContext}
   * @param descendantType determines the number of descendant inodes to sync
   * @param options the RPC's {@link FileSystemMasterCommonPOptions}
   * @param forceSync whether to sync inode metadata no matter what
   * @param loadOnly whether to only load new metadata, rather than update existing metadata
   * @param loadAlways whether to always load new metadata from the ufs, even if a file or
   *                   directory has been previous found to not exist
   */
  public InodeSyncStream(LockingScheme rootScheme, DefaultFileSystemMaster fsMaster,
      UfsSyncPathCache syncPathCache,
      RpcContext rpcContext, DescendantType descendantType, FileSystemMasterCommonPOptions options,
      boolean forceSync, boolean loadOnly, boolean loadAlways) {
    this(rootScheme, fsMaster, syncPathCache, rpcContext, descendantType, options, null, null,
        forceSync, loadOnly, loadAlways);
  }

  /**
   * Sync the metadata according the root path the stream was created with.
   * [WARNING]:
   * To avoid deadlock, please do not obtain any inode path lock before calling this method.
   *
   * @return SyncStatus object
   */
  public SyncStatus sync() throws AccessControlException, InvalidPathException {
    if (!mDedupConcurrentSync) {
      return syncInternal();
    }
    try (MetadataSyncLockManager.MetadataSyncPathList ignored = SYNC_METADATA_LOCK_MANAGER.lockPath(
        mRootScheme.getPath())) {
      mRpcContext.throwIfCancelled();
      return syncInternal();
    } catch (IOException e) {
      throw new RuntimeException(e);
    }
  }

  private SyncStatus syncInternal() throws
      AccessControlException, InvalidPathException {
    // The high-level process for the syncing is:
    // 1. Given an Alluxio path, determine if it is not consistent with the corresponding UFS path.
    //     this means the UFS path does not exist, or has metadata which differs from Alluxio
    // 2. If only the metadata changed, update the inode with the new metadata
    // 3. If the path does not exist in the UFS, delete the inode in Alluxio
    // 4. If not deleted, load metadata from the UFS
    // 5. If a recursive sync, add children inodes to sync queue
    int syncPathCount = 0;
    int failedSyncPathCount = 0;
    int skippedSyncPathCount = 0;
    int stopNum = -1; // stop syncing when we've processed this many paths. -1 for infinite
    if (!mRootScheme.shouldSync().isShouldSync() && !mForceSync) {
      DefaultFileSystemMaster.Metrics.INODE_SYNC_STREAM_SKIPPED.inc();
      return SyncStatus.NOT_NEEDED;
    }
    if (mDedupConcurrentSync) {
      /*
       * If a concurrent sync on the same path is successful after this sync had already
       * been initialized and that sync is successful, then there is no need to sync again.
       * This is done by checking is the last successful sync time for the path has
       * increased since this sync was started.
       * * e.g.
       * First assume the last sync time for path /aaa is 0
       * 1. [TS=100] the sync() method is called by thread A for path /aaa with sync
       *    interval 50, so a sync starts
       * 2. [TS=110] the sync() method is called by thread B for path /aaa,
       *    using syncInterval 100, so a sync starts, but
       *    thread B is blocked by the metadata sync lock,
       * 3. [TS=180] thread A finishes the metadata sync, update the SyncPathCache,
       *    setting the last sync timestamp to 100.
       * 4. [TS=182] thread B acquired the lock and can start sync
       * 5. [TS=182] since the sync time for the path was 0 when thread B started,
       *    and is now 100, thread B can skip the sync and return NOT_NEEDED.
       * Note that this still applies if A is to sync recursively path /aaa while B is to
       * sync path /aaa/bbb as the sync scope of A covers B's.
       */
      boolean shouldSync = mUfsSyncPathCache.shouldSyncPath(mRootScheme.getPath(), mSyncInterval,
          mDescendantType).getLastSyncTime() > mRootScheme.shouldSync().getLastSyncTime();
      if (shouldSync) {
        DefaultFileSystemMaster.Metrics.INODE_SYNC_STREAM_SKIPPED.inc();
        LOG.debug("Skipped sync on {} due to successful concurrent sync", mRootScheme.getPath());
        return SyncStatus.NOT_NEEDED;
      }
    }
    LOG.debug("Running InodeSyncStream on path {}", mRootScheme.getPath());
    long startTime = mUfsSyncPathCache.recordStartSync();
    boolean rootPathIsFile = false;
    try (LockedInodePath path =
             mInodeTree.lockInodePath(mRootScheme, mRpcContext.getJournalContext())) {
      if (mAuditContext != null && mAuditContextSrcInodeFunc != null) {
        mAuditContext.setSrcInode(mAuditContextSrcInodeFunc.apply(path));
      }
      syncInodeMetadata(path);
      syncPathCount++;
      if (mDescendantType == DescendantType.ONE) {
        // If descendantType is ONE, then we shouldn't process any more paths except for those
        // currently in the queue
        stopNum = mPendingPaths.size();
      }

      // process the sync result for the original path
      try {
        path.traverse();
        if (path.fullPathExists()) {
          rootPathIsFile = !path.getInode().isDirectory();
        }
      } catch (InvalidPathException e) {
        updateMetrics(false, startTime, syncPathCount, failedSyncPathCount);
        throw new RuntimeException(e);
      }
    } catch (FileDoesNotExistException e) {
      LOG.warn("Failed to sync metadata on root path {} because it"
              + " does not exist on the UFS or in Alluxio", this);
      failedSyncPathCount++;
    } catch (BlockInfoException | FileAlreadyCompletedException
        | InterruptedException | InvalidFileSizeException
        | IOException e) {
      LogUtils.warnWithException(LOG, "Failed to sync metadata on root path {}",
          toString(), e);
      failedSyncPathCount++;
    } catch (InvalidPathException | AccessControlException e) {
      // Catch and re-throw just to update metrics before exit
      LogUtils.warnWithException(LOG, "Failed to sync metadata on root path {}",
          toString(), e);
      updateMetrics(false, startTime, syncPathCount, failedSyncPathCount);
      throw e;
    } finally {
      // regardless of the outcome, remove the UfsStatus for this path from the cache
      mStatusCache.remove(mRootScheme.getPath());
    }

    // For any children that skip syncing because of a recent sync time,
    // we will only update the root path to the oldest of these times
    Long childOldestSkippedSync = null;
    // Process any children after the root.
    while (!mPendingPaths.isEmpty() || !mSyncPathJobs.isEmpty()) {
      if (Thread.currentThread().isInterrupted()) {
        LOG.warn("Metadata syncing was interrupted before completion; {}", this);
        break;
      }
      if (mRpcContext.isCancelled()) {
        LOG.warn("Metadata syncing was cancelled before completion; {}", this);
        break;
      }
      // There are still paths to process
      // First, remove any futures which have completed. Add to the sync path count if they sync'd
      // successfully
      while (true) {
        Future<SyncResult> job = mSyncPathJobs.peek();
        if (job == null || !job.isDone()) {
          break;
        }
        // remove the job because we know it is done.
        if (mSyncPathJobs.poll() != job) {
          updateMetrics(false, startTime, syncPathCount, failedSyncPathCount);
          throw new ConcurrentModificationException("Head of queue modified while executing");
        }
        // Update a global counter
        DefaultFileSystemMaster.Metrics.INODE_SYNC_STREAM_ACTIVE_PATHS_TOTAL.dec();
        try {
          // we synced the path successfully
          // This shouldn't block because we checked job.isDone() earlier
          SyncResult result = job.get();
          if (!result.isResultValid()) {
            failedSyncPathCount++;
          } else if (result.wasSyncPerformed()) {
            syncPathCount++;
          } else {
            skippedSyncPathCount++;
          }
          if (result.isResultValid() && !result.wasSyncPerformed()) {
            childOldestSkippedSync = childOldestSkippedSync == null ? result.getLastSyncTime()
                : Math.min(childOldestSkippedSync, result.getLastSyncTime());
          }
        } catch (InterruptedException | ExecutionException e) {
          failedSyncPathCount++;
          LogUtils.warnWithException(
              LOG, "metadata sync failed while polling for finished paths; {}",
              toString(), e);
          if (e instanceof InterruptedException) {
            Thread.currentThread().interrupt();
            break;
          }
        }
      }

      // When using descendant type of ONE, we need to stop prematurely.
      if (stopNum != -1 && (syncPathCount + failedSyncPathCount + skippedSyncPathCount) > stopNum) {
        break;
      }

      // We can submit up to ( max_concurrency - <jobs queue size>) jobs back into the queue
      int submissions = mConcurrencyLevel - mSyncPathJobs.size();
      for (int i = 0; i < submissions; i++) {
        AlluxioURI path = pollItem();
        if (path == null) {
          // no paths left to sync
          break;
        }
        Future<SyncResult> job = mMetadataSyncService.submit(() -> processSyncPath(path));
        mSyncPathJobs.offer(job);
        // Update global counters for all sync streams
        DefaultFileSystemMaster.Metrics.INODE_SYNC_STREAM_PENDING_PATHS_TOTAL.dec();
        DefaultFileSystemMaster.Metrics.INODE_SYNC_STREAM_ACTIVE_PATHS_TOTAL.inc();
      }
      // After submitting all jobs wait for the job at the head of the queue to finish.
      Future<SyncResult> oldestJob = mSyncPathJobs.peek();
      if (oldestJob == null) { // There might not be any jobs, restart the loop.
        continue;
      }
      try {
        oldestJob.get(); // block until the oldest job finished.
      } catch (InterruptedException | ExecutionException e) {
        LogUtils.warnWithException(
                LOG, "Exception while waiting for oldest metadata sync job to finish: {}",
                toString(), e);
        if (e instanceof InterruptedException) {
          Thread.currentThread().interrupt();
        }
      }
    }

    boolean success = syncPathCount > 0;
    if (Configuration.getBoolean(PropertyKey.MASTER_METADATA_SYNC_REPORT_FAILURE)) {
      // There should not be any failed or outstanding jobs
      success = (failedSyncPathCount == 0) && mSyncPathJobs.isEmpty() && mPendingPaths.isEmpty();
    }
    if (success) {
      // update the sync path cache for the root of the sync
      // TODO(gpang): Do we need special handling for failures and thread interrupts?
      mUfsSyncPathCache.notifySyncedPath(mRootScheme.getPath(), mDescendantType,
          startTime, childOldestSkippedSync, rootPathIsFile);
    }
    mStatusCache.cancelAllPrefetch();
    mSyncPathJobs.forEach(f -> f.cancel(true));
    if (!mPendingPaths.isEmpty() || !mSyncPathJobs.isEmpty()) {
      DefaultFileSystemMaster.Metrics.INODE_SYNC_STREAM_SYNC_PATHS_CANCEL.inc(
          mPendingPaths.size() + mSyncPathJobs.size());
    }
    if (!mSyncPathJobs.isEmpty()) {
      DefaultFileSystemMaster.Metrics
          .INODE_SYNC_STREAM_ACTIVE_PATHS_TOTAL.dec(mSyncPathJobs.size());
    }
    if (!mPendingPaths.isEmpty()) {
      DefaultFileSystemMaster.Metrics
          .INODE_SYNC_STREAM_PENDING_PATHS_TOTAL.dec(mPendingPaths.size());
    }

    // Update metrics at the end of operation
    updateMetrics(success, startTime, syncPathCount, failedSyncPathCount);
    return success ? SyncStatus.OK : SyncStatus.FAILED;
  }

  private void updateMetrics(boolean success, long startTime,
      int successPathCount, int failedPathCount) {
    long duration = mClock.millis() - startTime;
    DefaultFileSystemMaster.Metrics.INODE_SYNC_STREAM_TIME_MS.inc(duration);
    if (success) {
      DefaultFileSystemMaster.Metrics.INODE_SYNC_STREAM_SUCCESS.inc();
    } else {
      DefaultFileSystemMaster.Metrics.INODE_SYNC_STREAM_FAIL.inc();
    }
    DefaultFileSystemMaster.Metrics.INODE_SYNC_STREAM_SYNC_PATHS_SUCCESS.inc(successPathCount);
    DefaultFileSystemMaster.Metrics.INODE_SYNC_STREAM_SYNC_PATHS_FAIL.inc(failedPathCount);
    if (LOG.isDebugEnabled()) {
      LOG.debug("synced {} paths ({} success, {} failed) in {} ms on {}",
          successPathCount + failedPathCount, successPathCount, failedPathCount,
          duration, mRootScheme);
    }
  }

  /**
   * Process a path to sync.
   *
   * This can update metadata for the inode, delete the inode, and/or queue any children that should
   * be synced as well.
   *
   * @param path The path to sync
   * @return true if this path was synced
   */
  private SyncResult processSyncPath(AlluxioURI path) throws InvalidPathException {
    if (path == null) {
      return SyncResult.INVALID_RESULT;
    }

    // if we have already loaded the path from the UFS, and the path
    // is not a directory and ACL is disabled, then we will always finish the sync
    // (even if it is not needed) since we already have all the data we need
    boolean forceSync = !mFsMaster.isAclEnabled() && mStatusCache.hasStatus(path).map(
        ufsStatus -> !ufsStatus.isDirectory()).orElse(false);

    LockingScheme scheme;
    // forceSync is true means listStatus already prefetched metadata of children,
    // update metadata for such cases
    if (mForceSync || forceSync) {
      scheme = new LockingScheme(path, LockPattern.READ, true);
    } else {
      scheme = new LockingScheme(path, LockPattern.READ, mSyncOptions,
          mUfsSyncPathCache, mDescendantType);
    }

    if (!scheme.shouldSync().isShouldSync() && !mForceSync) {
      return scheme.shouldSync().skippedSync();
    }
    try (LockedInodePath inodePath =
             mInodeTree.tryLockInodePath(scheme, mRpcContext.getJournalContext())) {
      if (Thread.currentThread().isInterrupted()) {
        LOG.warn("Thread syncing {} was interrupted before completion", inodePath.getUri());
        return SyncResult.INVALID_RESULT;
      }
      syncInodeMetadata(inodePath);
      return scheme.shouldSync().syncSuccess();
    } catch (AccessControlException | BlockInfoException | FileAlreadyCompletedException
        | FileDoesNotExistException | InterruptedException | InvalidFileSizeException
        | InvalidPathException | IOException e) {
      LogUtils.warnWithException(LOG, "Failed to process sync path: {}", path, e);
    } finally {
      // regardless of the outcome, remove the UfsStatus for this path from the cache
      mStatusCache.remove(path);
    }
    return SyncResult.INVALID_RESULT;
  }

  private void syncInodeMetadata(LockedInodePath inodePath)
      throws InvalidPathException, AccessControlException, IOException, FileDoesNotExistException,
      FileAlreadyCompletedException, InvalidFileSizeException, BlockInfoException,
      InterruptedException {
    if (!inodePath.fullPathExists()) {
      loadMetadataForPath(inodePath);
      // skip the load metadata step in the sync if it has been just loaded
      syncExistingInodeMetadata(inodePath, true);
    } else {
      syncExistingInodeMetadata(inodePath, false);
    }
  }

  private Object getFromUfs(Callable<Object> task) throws InterruptedException {
    final Future<Object> future = mFsMaster.mSyncPrefetchExecutorIns.submit(task);
    DefaultFileSystemMaster.Metrics.METADATA_SYNC_PREFETCH_OPS_COUNT.inc();
    while (true) {
      try {
        Object j = future.get(1, TimeUnit.SECONDS);
        DefaultFileSystemMaster.Metrics.METADATA_SYNC_PREFETCH_SUCCESS.inc();
        DefaultFileSystemMaster.Metrics.METADATA_SYNC_PREFETCH_PATHS.inc();
        return j;
      } catch (TimeoutException e) {
        mRpcContext.throwIfCancelled();
        DefaultFileSystemMaster.Metrics.METADATA_SYNC_PREFETCH_RETRIES.inc();
      } catch (ExecutionException e) {
        LogUtils.warnWithException(LOG, "Failed to get result for prefetch job", e);
        DefaultFileSystemMaster.Metrics.METADATA_SYNC_PREFETCH_FAIL.inc();
        throw new RuntimeException(e);
      }
    }
  }

  /**
   * Sync inode metadata with the UFS state.
   *
   * This method expects the {@code inodePath} to already exist in the inode tree.
   */
  private void syncExistingInodeMetadata(LockedInodePath inodePath, boolean skipLoad)
      throws AccessControlException, BlockInfoException, FileAlreadyCompletedException,
      FileDoesNotExistException, InvalidFileSizeException, InvalidPathException, IOException,
      InterruptedException {
    if (inodePath.getLockPattern() != LockPattern.WRITE_EDGE && !mLoadOnly) {
      throw new RuntimeException(String.format(
          "syncExistingInodeMetadata was called on d%s when only locked with %s. Load metadata"
          + " only was not specified.", inodePath.getUri(), inodePath.getLockPattern()));
    }

    // Set to true if the given inode was deleted.
    boolean deletedInode = false;
    // whether we need to load metadata for the current path
    boolean loadMetadata = mLoadOnly;
    LOG.trace("Syncing inode metadata {}", inodePath.getUri());

    // The requested path already exists in Alluxio.
    Inode inode = inodePath.getInode();
    // initialize sync children to true if it is a listStatus call on a directory
    boolean syncChildren = inode.isDirectory()
        && !mDescendantType.equals(DescendantType.NONE);

    // if the lock pattern is WRITE_EDGE, then we can sync (update or delete). Otherwise, if it is
    // we can only load metadata.

    if (inodePath.getLockPattern() == LockPattern.WRITE_EDGE && !mLoadOnly) {
      if (inode instanceof InodeFile && !inode.asFile().isCompleted()) {
        // Do not sync an incomplete file, since the UFS file is expected to not exist.
        return;
      }

      Optional<Scoped> persistingLock = mInodeLockManager.tryAcquirePersistingLock(inode.getId());
      if (!persistingLock.isPresent()) {
        // Do not sync a file in the process of being persisted, since the UFS file is being
        // written.
        return;
      }
      persistingLock.get().close();

      UfsStatus cachedStatus = null;
      boolean fileNotFound = false;
      try {
        cachedStatus = mStatusCache.getStatus(inodePath.getUri());
      } catch (FileNotFoundException e) {
        fileNotFound = true;
      }
      MountTable.Resolution resolution = mMountTable.resolve(inodePath.getUri());
      AlluxioURI ufsUri = resolution.getUri();
      try (CloseableResource<UnderFileSystem> ufsResource = resolution.acquireUfsResource()) {
        UnderFileSystem ufs = ufsResource.get();
        Fingerprint ufsFpParsed;
        // When the status is not cached and it was not due to file not found, we retry
        if (fileNotFound) {
          ufsFpParsed = Fingerprint.INVALID_FINGERPRINT;
        } else if (cachedStatus == null) {
          ufsFpParsed =
              (Fingerprint) getFromUfs(() -> ufs.getParsedFingerprint(ufsUri.toString()));
          mMountTable.getUfsSyncMetric(resolution.getMountId()).inc();
        } else {
          // When the status is cached
          if (!mFsMaster.isAclEnabled()) {
            ufsFpParsed = Fingerprint.create(ufs.getUnderFSType(), cachedStatus);
          } else {
            Pair<AccessControlList, DefaultAccessControlList> aclPair =
                (Pair<AccessControlList, DefaultAccessControlList>)
                    getFromUfs(() -> ufs.getAclPair(ufsUri.toString()));
            mMountTable.getUfsSyncMetric(resolution.getMountId()).inc();
            if (aclPair == null || aclPair.getFirst() == null
                || !aclPair.getFirst().hasExtended()) {
              ufsFpParsed = Fingerprint.create(ufs.getUnderFSType(), cachedStatus);
            } else {
              ufsFpParsed = Fingerprint.create(ufs.getUnderFSType(), cachedStatus,
                  aclPair.getFirst());
            }
          }
        }
        boolean containsMountPoint = mMountTable.containsMountPoint(inodePath.getUri(), true);

        UfsSyncUtils.SyncPlan syncPlan =
            UfsSyncUtils.computeSyncPlan(inode, ufsFpParsed, containsMountPoint);
        if (!syncPlan.toUpdateMetaData() && !syncPlan.toDelete()) {
          DefaultFileSystemMaster.Metrics.INODE_SYNC_STREAM_NO_CHANGE.inc();
        }

        if (syncPlan.toUpdateMetaData()) {
          // UpdateMetadata is used when a file or a directory only had metadata change.
          // It works by calling SetAttributeInternal on the inodePath.
          if (ufsFpParsed != null && ufsFpParsed.isValid()) {
            short mode = Short.parseShort(ufsFpParsed.getTag(Fingerprint.Tag.MODE));
            long opTimeMs = mClock.millis();
            SetAttributePOptions.Builder builder = SetAttributePOptions.newBuilder()
                .setMode(new Mode(mode).toProto());
            String owner = ufsFpParsed.getTag(Fingerprint.Tag.OWNER);
            if (!owner.equals(Fingerprint.UNDERSCORE)) {
              // Only set owner if not empty
              builder.setOwner(owner);
            }
            String group = ufsFpParsed.getTag(Fingerprint.Tag.GROUP);
            if (!group.equals(Fingerprint.UNDERSCORE)) {
              // Only set group if not empty
              builder.setGroup(group);
            }
            SetAttributeContext ctx = SetAttributeContext.mergeFrom(builder)
                .setUfsFingerprint(ufsFpParsed.serialize());
            mFsMaster.setAttributeSingleFile(mRpcContext, inodePath, false, opTimeMs, ctx);
          }
        }

        if (syncPlan.toDelete()) {
          deletedInode = true;
          try {
            // The options for deleting.
            DeleteContext syncDeleteContext = DeleteContext.mergeFrom(
                DeletePOptions.newBuilder()
                .setRecursive(true)
                .setAlluxioOnly(true)
                .setUnchecked(true));
            mFsMaster.deleteInternal(mRpcContext, inodePath, syncDeleteContext, true);
          } catch (DirectoryNotEmptyException | IOException e) {
            // Should not happen, since it is an unchecked delete.
            LOG.error("Unexpected error for unchecked delete.", e);
          }
        }

        if (syncPlan.toLoadMetadata()) {
          loadMetadata = true;
        }

        syncChildren = syncPlan.toSyncChildren();
      }
    }

    // sync plan does not know about the root of the sync
    // if DescendantType.ONE we only sync children if we are syncing root of this stream
    if (mDescendantType == DescendantType.ONE) {
      syncChildren =
          syncChildren && mRootScheme.getPath().equals(inodePath.getUri());
    }

    int childCount = inode.isDirectory() ? (int) inode.asDirectory().getChildCount() : 0;
    Map<String, Inode> inodeChildren = new HashMap<>(childCount);
    if (syncChildren) {
      // maps children name to inode
      try (CloseableIterator<? extends Inode> children = mInodeStore
          .getChildren(inode.asDirectory())) {
        children.forEachRemaining(child -> inodeChildren.put(child.getName(), child));
      }

      // Fetch and populate children into the cache
      mStatusCache.prefetchChildren(inodePath.getUri(), mMountTable);
      Collection<UfsStatus> listStatus = mStatusCache
          .fetchChildrenIfAbsent(mRpcContext, inodePath.getUri(), mMountTable);
      // Iterate over UFS listings and process UFS children.
      if (listStatus != null) {
        for (UfsStatus ufsChildStatus : listStatus) {
          if (!inodeChildren.containsKey(ufsChildStatus.getName()) && !PathUtils
              .isTemporaryFileName(ufsChildStatus.getName())) {
            // Ufs child exists, but Alluxio child does not. Must load metadata.
            loadMetadata = true;
            break;
          }
        }
      }
    }
    // If the inode was deleted in the previous sync step, we need to remove the inode from the
    // locked path
    if (deletedInode) {
      inodePath.removeLastInode();
    }

    // load metadata if necessary.
    if (loadMetadata && !skipLoad) {
      loadMetadataForPath(inodePath);
    }

    boolean prefetchChildrenUfsStatus = Configuration.getBoolean(
        PropertyKey.MASTER_METADATA_SYNC_UFS_PREFETCH_ENABLED);

    if (syncChildren) {
      // Iterate over Alluxio children and process persisted children.
      try (CloseableIterator<? extends Inode> children
               = mInodeStore.getChildren(inode.asDirectory())) {
        children.forEachRemaining(childInode -> {
          // If we are only loading non-existing metadata, then don't process any child which
          // was already in the tree, unless it is a directory, in which case, we might need to load
          // its children.
          if (mLoadOnly && inodeChildren.containsKey(childInode.getName()) && childInode.isFile()) {
            return;
          }
          // If we're performing a recursive sync, add each child of our current Inode to the queue
          AlluxioURI child = inodePath.getUri().joinUnsafe(childInode.getName());
          mPendingPaths.add(child);
          // Update a global counter for all sync streams
          DefaultFileSystemMaster.Metrics.INODE_SYNC_STREAM_PENDING_PATHS_TOTAL.inc();

          if (prefetchChildrenUfsStatus) {
            // This asynchronously schedules a job to pre-fetch the statuses into the cache.
            if (childInode.isDirectory() && mDescendantType == DescendantType.ALL) {
              mStatusCache.prefetchChildren(child, mMountTable);
            }
          }
        });
      }
    }
  }

  private void loadMetadataForPath(LockedInodePath inodePath)
      throws InvalidPathException, AccessControlException, IOException, FileDoesNotExistException,
      FileAlreadyCompletedException, InvalidFileSizeException, BlockInfoException {
    UfsStatus status = mStatusCache.fetchStatusIfAbsent(inodePath.getUri(), mMountTable);
    DescendantType descendantType = mDescendantType;
    // If loadMetadata is only for one level, and the path is not the root of the loadMetadata,
    // do not load the subdirectory
    if (descendantType.equals(DescendantType.ONE)
        && !inodePath.getUri().equals(mRootScheme.getPath())) {
      descendantType = DescendantType.NONE;
    }
    LoadMetadataContext ctx = LoadMetadataContext.mergeFrom(
        LoadMetadataPOptions.newBuilder()
            .setCommonOptions(NO_TTL_OPTION)
            .setCreateAncestors(true)
            .setLoadDescendantType(GrpcUtils.toProto(descendantType)))
        .setUfsStatus(status);
    loadMetadata(inodePath, ctx);
  }

  /**
  * This method creates inodes containing the metadata from the UFS. The {@link UfsStatus} object
  * must be set in the {@link LoadMetadataContext} in order to successfully create the inodes.
  */
  private void loadMetadata(LockedInodePath inodePath, LoadMetadataContext context)
      throws AccessControlException, BlockInfoException, FileAlreadyCompletedException,
      FileDoesNotExistException, InvalidFileSizeException, InvalidPathException, IOException {
    AlluxioURI path = inodePath.getUri();
    MountTable.Resolution resolution = mMountTable.resolve(path);
    int failedSync = 0;
    try {
      if (context.getUfsStatus() == null) {
        // uri does not exist in ufs
        Inode inode = inodePath.getInode();
        if (inode.isFile()) {
          throw new IllegalArgumentException(String.format(
              "load metadata cannot be called on a file if no ufs "
                  + "status is present in the context. %s", inodePath.getUri()));
        }

        mInodeTree.setDirectChildrenLoaded(mRpcContext, inode.asDirectory());
        return;
      }

      if (context.getUfsStatus().isFile()) {
        loadFileMetadataInternal(mRpcContext, inodePath, resolution, context, mFsMaster,
            mMountTable);
      } else {
        loadDirectoryMetadata(mRpcContext, inodePath, context, mMountTable, mFsMaster,
            mDescendantType == DescendantType.ALL);

        // now load all children if required
        LoadDescendantPType type = context.getOptions().getLoadDescendantType();
        if (type != LoadDescendantPType.NONE) {
          Collection<UfsStatus> children = mStatusCache.fetchChildrenIfAbsent(mRpcContext,
              inodePath.getUri(), mMountTable);
          if (children == null) {
            LOG.debug("fetching children for {} returned null", inodePath.getUri());
            return;
          }
          for (UfsStatus childStatus : children) {
            if (PathUtils.isTemporaryFileName(childStatus.getName())) {
              continue;
            }
            AlluxioURI childURI = new AlluxioURI(PathUtils.concatPath(inodePath.getUri(),
                childStatus.getName()));
            if (mInodeTree.inodePathExists(childURI) && (childStatus.isFile()
                || context.getOptions().getLoadDescendantType() != LoadDescendantPType.ALL)) {
              // stop traversing if this is an existing file, or an existing directory without
              // loading all descendants.
              continue;
            }
            LoadMetadataContext loadMetadataContext =
                LoadMetadataContext.mergeFrom(LoadMetadataPOptions.newBuilder()
                    .setLoadDescendantType(LoadDescendantPType.NONE)
                    // No Ttl on loaded files
                    .setCommonOptions(NO_TTL_OPTION)
                    .setCreateAncestors(false))
                .setUfsStatus(childStatus);
            try (LockedInodePath descendant = inodePath
                .lockDescendant(inodePath.getUri().joinUnsafe(childStatus.getName()),
                    LockPattern.READ)) {
              loadMetadata(descendant, loadMetadataContext);
            } catch (FileNotFoundException e) {
              LOG.debug("Failed to loadMetadata because file is not in ufs:"
                  + " inodePath={}, options={}.",
                  childURI, loadMetadataContext, e);
            } catch (BlockInfoException | FileAlreadyCompletedException
                | FileDoesNotExistException | InvalidFileSizeException
                | IOException e) {
              LOG.debug("Failed to loadMetadata because the ufs file or directory"
                  + " is {}, options={}.",
                  childStatus, loadMetadataContext, e);
              failedSync++;
            }
          }
          mInodeTree.setDirectChildrenLoaded(mRpcContext, inodePath.getInode().asDirectory());
        }
      }
    } catch (IOException | InterruptedException e) {
      LOG.debug("Failed to loadMetadata: inodePath={}, context={}.", inodePath.getUri(), context,
          e);
      throw new IOException(e);
    }
    if (failedSync > 0) {
      throw new IOException(String.format("Failed to load metadata of %s files or directories "
          + "under %s", failedSync, path));
    }
  }

  /**
   * Return item according to different TraverseTypes.
   *
   * @return alluxio uri
   */
  private AlluxioURI pollItem() {
    if (mTraverseType == MetadataSyncTraversalOrder.DFS) {
      return mPendingPaths.pollLast();
    } else {
      return mPendingPaths.poll();
    }
  }

  /**
   * Merge inode entry with subsequent update inode and update inode file entries.
   *
   * @param entries list of journal entries
   * @return a list of compacted journal entries
   */
  public static List<Journal.JournalEntry> mergeCreateComplete(
      List<alluxio.proto.journal.Journal.JournalEntry> entries) {
    List<alluxio.proto.journal.Journal.JournalEntry> newEntries = new ArrayList<>(entries.size());
    // file id : index in the newEntries, InodeFileEntry
    Map<Long, Pair<Integer, MutableInodeFile>> fileEntryMap = new HashMap<>(entries.size());
    for (alluxio.proto.journal.Journal.JournalEntry oldEntry : entries) {
      if (oldEntry.hasInodeFile()) {
        // Use the old entry as a placeholder, to be replaced later
        newEntries.add(oldEntry);
        fileEntryMap.put(oldEntry.getInodeFile().getId(),
            new Pair<>(newEntries.size() - 1,
                MutableInodeFile.fromJournalEntry(oldEntry.getInodeFile())));
      } else if (oldEntry.hasUpdateInode()) {
        File.UpdateInodeEntry entry = oldEntry.getUpdateInode();
        if (fileEntryMap.get(entry.getId()) == null) {
          newEntries.add(oldEntry);
          continue;
        }
        MutableInodeFile inode = fileEntryMap.get(entry.getId()).getSecond();
        inode.updateFromEntry(entry);
      } else if (oldEntry.hasUpdateInodeFile()) {
        File.UpdateInodeFileEntry entry = oldEntry.getUpdateInodeFile();
        if (fileEntryMap.get(entry.getId()) == null) {
          newEntries.add(oldEntry);
          continue;
        }
        MutableInodeFile inode = fileEntryMap.get(entry.getId()).getSecond();
        inode.updateFromEntry(entry);
      } else {
        newEntries.add(oldEntry);
      }
    }
    for (Pair<Integer, MutableInodeFile> pair : fileEntryMap.values()) {
      // Replace the old entry placeholder with the new entry,
      // to create the file in the same place in the journal
      newEntries.set(pair.getFirst(),
          pair.getSecond().toJournalEntry());
    }
    return newEntries;
  }

  /**
   * Loads metadata for the file identified by the given path from UFS into Alluxio.
   *
   * This method doesn't require any specific type of locking on inodePath. If the path needs to be
   * loaded, we will acquire a write-edge lock.
   *
   * @param rpcContext the rpc context
   * @param inodePath the path for which metadata should be loaded
   * @param resolution the UFS resolution of path
   * @param context the load metadata context
   */
  static void loadFileMetadataInternal(RpcContext rpcContext, LockedInodePath inodePath,
      MountTable.Resolution resolution, LoadMetadataContext context,
      DefaultFileSystemMaster fsMaster, MountTable mountTable)
      throws BlockInfoException, FileDoesNotExistException, InvalidPathException,
      FileAlreadyCompletedException, InvalidFileSizeException, IOException {
    if (inodePath.fullPathExists()) {
      return;
    }
    AlluxioURI ufsUri = resolution.getUri();
    long ufsBlockSizeByte;
    long ufsLength;
    AccessControlList acl = null;
    try (CloseableResource<UnderFileSystem> ufsResource = resolution.acquireUfsResource()) {
      UnderFileSystem ufs = ufsResource.get();
      Counter accessMetric = mountTable.getUfsSyncMetric(resolution.getMountId());

      if (context.getUfsStatus() == null) {
        context.setUfsStatus(ufs.getExistingFileStatus(ufsUri.toString()));
        accessMetric.inc();
      }
      ufsLength = ((UfsFileStatus) context.getUfsStatus()).getContentLength();
      long blockSize = ((UfsFileStatus) context.getUfsStatus()).getBlockSize();
      ufsBlockSizeByte = blockSize != UfsFileStatus.UNKNOWN_BLOCK_SIZE
          ? blockSize : ufs.getBlockSizeByte(ufsUri.toString());

      if (fsMaster.isAclEnabled()) {
        Pair<AccessControlList, DefaultAccessControlList> aclPair
            = ufs.getAclPair(ufsUri.toString());
        accessMetric.inc();
        if (aclPair != null) {
          acl = aclPair.getFirst();
          // DefaultACL should be null, because it is a file
          if (aclPair.getSecond() != null) {
            LOG.warn("File {} has default ACL in the UFS", inodePath.getUri());
          }
        }
      }
    }

    // Metadata loaded from UFS has no TTL set.
    CreateFileContext createFileContext = CreateFileContext.defaults();
    createFileContext.getOptions().setBlockSizeBytes(ufsBlockSizeByte);
    createFileContext.getOptions().setRecursive(context.getOptions().getCreateAncestors());
    createFileContext.getOptions()
        .setCommonOptions(FileSystemMasterCommonPOptions.newBuilder()
            .setTtl(context.getOptions().getCommonOptions().getTtl())
            .setTtlAction(context.getOptions().getCommonOptions().getTtlAction()));
    createFileContext.setWriteType(WriteType.THROUGH); // set as through since already in UFS
    createFileContext.setMetadataLoad(fromProto(context.getOptions().getLoadDescendantType()));
    createFileContext.setOwner(context.getUfsStatus().getOwner());
    createFileContext.setGroup(context.getUfsStatus().getGroup());
    createFileContext.setXAttr(context.getUfsStatus().getXAttr());
    short ufsMode = context.getUfsStatus().getMode();
    Mode mode = new Mode(ufsMode);
    Long ufsLastModified = context.getUfsStatus().getLastModifiedTime();
    if (resolution.getShared()) {
      mode.setOtherBits(mode.getOtherBits().or(mode.getOwnerBits()));
    }
    createFileContext.getOptions().setMode(mode.toProto());
    if (acl != null) {
      createFileContext.setAcl(acl.getEntries());
    }
    if (ufsLastModified != null) {
      createFileContext.setOperationTimeMs(ufsLastModified);
    }

    try (LockedInodePath writeLockedPath = inodePath.lockFinalEdgeWrite();
         JournalContext merger = USE_FILE_SYSTEM_MERGE_JOURNAL_CONTEXT
             ? NoopJournalContext.INSTANCE
             : new MergeJournalContext(rpcContext.getJournalContext(),
             writeLockedPath.getUri(),
             InodeSyncStream::mergeCreateComplete)
    ) {
      // We do not want to close this wrapRpcContext because it uses elements from another context
      RpcContext wrapRpcContext = USE_FILE_SYSTEM_MERGE_JOURNAL_CONTEXT
          ? rpcContext
          : new RpcContext(
              rpcContext.getBlockDeletionContext(), merger, rpcContext.getOperationContext());
      fsMaster.createFileInternal(wrapRpcContext, writeLockedPath, createFileContext);
      CompleteFileContext completeContext =
          CompleteFileContext.mergeFrom(CompleteFilePOptions.newBuilder().setUfsLength(ufsLength))
              .setUfsStatus(context.getUfsStatus());
      if (ufsLastModified != null) {
        completeContext.setOperationTimeMs(ufsLastModified);
      }
      fsMaster.completeFileInternal(wrapRpcContext, writeLockedPath, completeContext);
    } catch (FileAlreadyExistsException e) {
      // This may occur if a thread created or loaded the file before we got the write lock.
      // The file already exists, so nothing needs to be loaded.
      LOG.debug("Failed to load file metadata: {}", e.toString());
    }
    // Re-traverse the path to pick up any newly created inodes.
    inodePath.traverse();
  }

  /**
   * Loads metadata for the directory identified by the given path from UFS into Alluxio. This does
   * not actually require looking at the UFS path.
   * It is a no-op if the directory exists.
   *
   * This method doesn't require any specific type of locking on inodePath. If the path needs to be
   * loaded, we will acquire a write-edge lock if necessary.
   *
   * @param rpcContext the rpc context
   * @param inodePath the path for which metadata should be loaded
   * @param context the load metadata context
   */
  static void loadDirectoryMetadata(RpcContext rpcContext, LockedInodePath inodePath,
      LoadMetadataContext context, MountTable mountTable, DefaultFileSystemMaster fsMaster,
      boolean rootRecursiveSync)
      throws FileDoesNotExistException, InvalidPathException, AccessControlException, IOException {
    // Return if the full path exists because the sync cares only about keeping up with the UFS
    // If the mount point target path exists, the later mount logic will complain.
    if (inodePath.fullPathExists()) {
      return;
    }
    MountTable.Resolution resolution = mountTable.resolve(inodePath.getUri());
    // create the actual metadata
    loadDirectoryMetadataInternal(rpcContext, mountTable, context, inodePath, resolution.getUri(),
        resolution.getMountId(), resolution.getUfsClient(), fsMaster,
<<<<<<< HEAD
        mountTable.isMountPoint(inodePath.getUri()), resolution.getShared(), rootRecursiveSync);
=======
        mountTable.isMountPoint(inodePath.getUri()), resolution.getShared());
>>>>>>> 45ce7534
  }

  /**
   * Loads metadata for a mount point. This method acquires a WRITE_EDGE lock on
   * the target mount path.
   */
  static void loadMountPointDirectoryMetadata(RpcContext rpcContext, LockedInodePath inodePath,
      LoadMetadataContext context, MountTable mountTable, long mountId, boolean isShared,
      AlluxioURI ufsUri, UfsManager.UfsClient ufsClient, DefaultFileSystemMaster fsMaster) throws
      FileDoesNotExistException, IOException, InvalidPathException, AccessControlException {
    if (inodePath.fullPathExists()) {
      return;
    }
    // create the actual metadata
    loadDirectoryMetadataInternal(rpcContext, mountTable, context, inodePath, ufsUri,
<<<<<<< HEAD
        mountId, ufsClient, fsMaster, true, isShared, false);
=======
        mountId, ufsClient, fsMaster, true, isShared);
>>>>>>> 45ce7534
  }

  /**
   * Creates the actual inodes based on the given context and configs.
   */
  private static void loadDirectoryMetadataInternal(RpcContext rpcContext, MountTable mountTable,
      LoadMetadataContext context, LockedInodePath inodePath, AlluxioURI ufsUri, long mountId,
      UfsManager.UfsClient ufsClient, DefaultFileSystemMaster fsMaster, boolean isMountPoint,
      boolean isShared, boolean rootRecursiveSync) throws FileDoesNotExistException, InvalidPathException,
      AccessControlException, IOException {
    CreateDirectoryContext createDirectoryContext = CreateDirectoryContext.defaults();
    createDirectoryContext.getOptions()
        .setRecursive(context.getOptions().getCreateAncestors()).setAllowExists(false)
        .setCommonOptions(FileSystemMasterCommonPOptions.newBuilder()
            .setTtl(context.getOptions().getCommonOptions().getTtl())
            .setTtlAction(context.getOptions().getCommonOptions().getTtlAction()));
    createDirectoryContext.setMountPoint(isMountPoint);
    createDirectoryContext.setMetadataLoad(rootRecursiveSync ? DescendantType.ALL
        : fromProto(context.getOptions().getLoadDescendantType()));
    createDirectoryContext.setWriteType(WriteType.THROUGH);

    AccessControlList acl = null;
    DefaultAccessControlList defaultAcl = null;
    try (CloseableResource<UnderFileSystem> ufsResource = ufsClient.acquireUfsResource()) {
      UnderFileSystem ufs = ufsResource.get();
      Counter accessMetric = mountTable.getUfsSyncMetric(mountId);
      if (context.getUfsStatus() == null) {
        context.setUfsStatus(ufs.getExistingDirectoryStatus(ufsUri.toString()));
        accessMetric.inc();
      }
      Pair<AccessControlList, DefaultAccessControlList> aclPair =
          ufs.getAclPair(ufsUri.toString());
      if (aclPair != null) {
        accessMetric.inc();
        acl = aclPair.getFirst();
        defaultAcl = aclPair.getSecond();
      }
    }
    String ufsOwner = context.getUfsStatus().getOwner();
    String ufsGroup = context.getUfsStatus().getGroup();
    short ufsMode = context.getUfsStatus().getMode();
    Long lastModifiedTime = context.getUfsStatus().getLastModifiedTime();
    Mode mode = new Mode(ufsMode);
    if (isShared) {
      mode.setOtherBits(mode.getOtherBits().or(mode.getOwnerBits()));
    }
    createDirectoryContext.getOptions().setMode(mode.toProto());
    createDirectoryContext.setOwner(ufsOwner).setGroup(ufsGroup)
        .setUfsStatus(context.getUfsStatus());
    createDirectoryContext.setXAttr(context.getUfsStatus().getXAttr());
    if (acl != null) {
      createDirectoryContext.setAcl(acl.getEntries());
    }

    if (defaultAcl != null) {
      createDirectoryContext.setDefaultAcl(defaultAcl.getEntries());
    }
    if (lastModifiedTime != null) {
      createDirectoryContext.setOperationTimeMs(lastModifiedTime);
    }

    try (LockedInodePath writeLockedPath = inodePath.lockFinalEdgeWrite()) {
      fsMaster.createDirectoryInternal(rpcContext, writeLockedPath, ufsClient, ufsUri,
          createDirectoryContext);
      // if (context.getOptions().getLoadDescendantType())
    } catch (FileAlreadyExistsException e) {
      // This may occur if a thread created or loaded the directory before we got the write lock.
      // The directory already exists, so nothing needs to be loaded.
    }
    // Re-traverse the path to pick up any newly created inodes.
    inodePath.traverse();
  }

  @Override
  public String toString() {
    return MoreObjects.toStringHelper(this)
        .add("rootPath", mRootScheme)
        .add("descendantType", mDescendantType)
        .add("commonOptions", mSyncOptions)
        .add("forceSync", mForceSync)
        .toString();
  }
}<|MERGE_RESOLUTION|>--- conflicted
+++ resolved
@@ -1238,11 +1238,7 @@
     // create the actual metadata
     loadDirectoryMetadataInternal(rpcContext, mountTable, context, inodePath, resolution.getUri(),
         resolution.getMountId(), resolution.getUfsClient(), fsMaster,
-<<<<<<< HEAD
         mountTable.isMountPoint(inodePath.getUri()), resolution.getShared(), rootRecursiveSync);
-=======
-        mountTable.isMountPoint(inodePath.getUri()), resolution.getShared());
->>>>>>> 45ce7534
   }
 
   /**
@@ -1258,11 +1254,7 @@
     }
     // create the actual metadata
     loadDirectoryMetadataInternal(rpcContext, mountTable, context, inodePath, ufsUri,
-<<<<<<< HEAD
         mountId, ufsClient, fsMaster, true, isShared, false);
-=======
-        mountId, ufsClient, fsMaster, true, isShared);
->>>>>>> 45ce7534
   }
 
   /**
@@ -1271,8 +1263,8 @@
   private static void loadDirectoryMetadataInternal(RpcContext rpcContext, MountTable mountTable,
       LoadMetadataContext context, LockedInodePath inodePath, AlluxioURI ufsUri, long mountId,
       UfsManager.UfsClient ufsClient, DefaultFileSystemMaster fsMaster, boolean isMountPoint,
-      boolean isShared, boolean rootRecursiveSync) throws FileDoesNotExistException, InvalidPathException,
-      AccessControlException, IOException {
+      boolean isShared, boolean rootRecursiveSync)
+      throws FileDoesNotExistException, InvalidPathException, AccessControlException, IOException {
     CreateDirectoryContext createDirectoryContext = CreateDirectoryContext.defaults();
     createDirectoryContext.getOptions()
         .setRecursive(context.getOptions().getCreateAncestors()).setAllowExists(false)
