/*
 * Licensed to the University of California, Berkeley under one or more contributor license
 * agreements. See the NOTICE file distributed with this work for additional information regarding
 * copyright ownership. The ASF licenses this file to You under the Apache License, Version 2.0 (the
 * "License"); you may not use this file except in compliance with the License. You may obtain a
 * copy of the License at
 * 
 * http://www.apache.org/licenses/LICENSE-2.0
 * 
 * Unless required by applicable law or agreed to in writing, software distributed under the License
 * is distributed on an "AS IS" BASIS, WITHOUT WARRANTIES OR CONDITIONS OF ANY KIND, either express
 * or implied. See the License for the specific language governing permissions and limitations under
 * the License.
 */

package tachyon;

import java.io.InputStream;
import java.io.IOException;
import java.io.OutputStream;
import java.util.List;

<<<<<<< HEAD
import tachyon.conf.TachyonConf;
=======
import com.google.common.base.Preconditions;

import tachyon.conf.CommonConf;
>>>>>>> 2084ce60

/**
 * Tachyon stores data into an under layer file system. Any file system implementing this interface
 * can be a valid under layer file system
 */
public abstract class UnderFileSystem {
  protected final TachyonConf mTachyonConf;

  public enum SpaceType {
    SPACE_TOTAL(0), SPACE_FREE(1), SPACE_USED(2);

    private final int mValue;

    private SpaceType(int value) {
      mValue = value;
    }

    /**
     * Get the integer value of this enum value.
     */
    public int getValue() {
      return mValue;
    }
  }

  /**
   * Get the UnderFileSystem instance according to its schema.
   * 
   * @param path file path storing over the ufs.
   * @param tachyonConf the {@link tachyon.conf.TachyonConf} instance.
   * @throws IllegalArgumentException for unknown scheme
   * @return instance of the under layer file system
   */
  public static UnderFileSystem get(String path, TachyonConf tachyonConf) {
    return get(path, null, tachyonConf);
  }

  /**
   * Get the UnderFileSystem instance according to its scheme and configuration.
   * 
   * @param path file path storing over the ufs
   * @param conf the configuration object for ufs only
   * @param tachyonConf the {@link tachyon.conf.TachyonConf} instance.
   * @throws IllegalArgumentException for unknown scheme
   * @return instance of the under layer file system
   */
<<<<<<< HEAD
  public static UnderFileSystem get(String path, Object conf, TachyonConf tachyonConf) {
    if (isHadoopUnderFS(path, tachyonConf)) {
      return UnderFileSystemHdfs.getClient(path, conf, tachyonConf);
=======
  public static UnderFileSystem get(String path, Object conf) {
    Preconditions.checkArgument(path != null, "path may not be null");

    if (isHadoopUnderFS(path)) {
      return UnderFileSystemHdfs.getClient(path, conf);
>>>>>>> 2084ce60
    } else if (path.startsWith(TachyonURI.SEPARATOR) || path.startsWith("file://")) {
      return UnderFileSystemSingleLocal.getClient(tachyonConf);
    }
    throw new IllegalArgumentException("Unknown under file system scheme " + path);
  }

  /**
   * Determines if the Hadoop implementation of {@link tachyon.UnderFileSystem} should be used.
   * 
   * The logic to say if a path should use the hadoop implementation is by checking if
   * {@link String#startsWith(String)} to see if the configured schemas are found.
   */
  private static boolean isHadoopUnderFS(final String path, TachyonConf tachyonConf) {

    for (final String prefix : tachyonConf.getList(Constants.UNDERFS_HADOOP_PREFIXS, ",", null)) {
      if (path.startsWith(prefix)) {
        return true;
      }
    }
    return false;
  }

  /**
   * Transform an input string like hdfs://host:port/dir, hdfs://host:port, file:///dir, /dir into a
   * pair of address and path. The returned pairs are ("hdfs://host:port", "/dir"),
   * ("hdfs://host:port", "/"), and ("/", "/dir"), respectively.
   * 
   * @param path the input path string
   * @return null if path does not start with tachyon://, tachyon-ft://, hdfs://, s3://, s3n://,
   *         file://, /. Or a pair of strings denoting the under FS address and the relative path
   *         relative to that address. For local FS (with prefixes file:// or /), the under FS
   *         address is "/" and the path starts with "/".
   */
<<<<<<< HEAD
  public static Pair<String, String> parse(TachyonURI path, TachyonConf tachyonConf) {
    if (path == null) {
      return null;
    }
=======
  public static Pair<String, String> parse(TachyonURI path) {
    Preconditions.checkArgument(path != null, "path may not be null");
>>>>>>> 2084ce60

    if (path.hasScheme()) {
      String header = path.getScheme() + "://";
      String authority = (path.hasAuthority()) ? path.getAuthority() : "";
      if (header.equals(Constants.HEADER) || header.equals(Constants.HEADER_FT)
          || isHadoopUnderFS(header, tachyonConf)) {
        if (path.getPath().isEmpty()) {
          return new Pair<String, String>(header + authority, TachyonURI.SEPARATOR);
        } else {
          return new Pair<String, String>(header + authority, path.getPath());
        }
      } else if (header.equals("file://")) {
        return new Pair<String, String>(TachyonURI.SEPARATOR, path.getPath());
      }
    } else if (path.isPathAbsolute()) {
      return new Pair<String, String>(TachyonURI.SEPARATOR, path.getPath());
    }

    return null;
  }

  protected UnderFileSystem(TachyonConf tachyonConf) {
    mTachyonConf = tachyonConf;
  }

  public abstract void close() throws IOException;

  public abstract OutputStream create(String path) throws IOException;

  public abstract OutputStream create(String path, int blockSizeByte) throws IOException;

  public abstract OutputStream create(String path, short replication, int blockSizeByte)
      throws IOException;

  public abstract boolean delete(String path, boolean recursive) throws IOException;

  public abstract boolean exists(String path) throws IOException;

  public abstract long getBlockSizeByte(String path) throws IOException;

  /**
   * To get the configuration object for UnderFileSystem.
   * 
   * @return configuration object used for concrete ufs instance
   */
  public abstract Object getConf();

  public abstract List<String> getFileLocations(String path) throws IOException;

  public abstract List<String> getFileLocations(String path, long offset) throws IOException;

  public abstract long getFileSize(String path) throws IOException;

  public abstract long getModificationTimeMs(String path) throws IOException;

  public abstract long getSpace(String path, SpaceType type) throws IOException;

  public abstract boolean isFile(String path) throws IOException;

  /**
   * Returns an array of strings naming the files and directories in the directory denoted by this
   * abstract pathname.
   * 
   * <p>
   * If this abstract pathname does not denote a directory, then this method returns {@code null}.
   * Otherwise an array of strings is returned, one for each file or directory in the directory.
   * Names denoting the directory itself and the directory's parent directory are not included in
   * the result. Each string is a file name rather than a complete path.
   * 
   * <p>
   * There is no guarantee that the name strings in the resulting array will appear in any specific
   * order; they are not, in particular, guaranteed to appear in alphabetical order.
   * 
   * @param path the path to list.
   * @return An array of strings naming the files and directories in the directory denoted by this
   *         abstract pathname. The array will be empty if the directory is empty. Returns
   *         {@code null} if this abstract pathname does not denote a directory, or if an I/O error
   *         occurs.
   * @throws IOException
   */
  public abstract String[] list(String path) throws IOException;

  /**
   * Creates the directory named by this abstract pathname. If the folder already exists, the method
   * returns false.
   * 
   * @param path the folder to create
   * @param createParent If true, the method creates any necessary but nonexistent parent
   *        directories. Otherwise, the method does not create nonexistent parent directories.
   * @return <code>true</code> if and only if the directory was created; <code>false</code>
   *         otherwise
   * @throws IOException
   */
  public abstract boolean mkdirs(String path, boolean createParent) throws IOException;

  public abstract InputStream open(String path) throws IOException;

  public abstract boolean rename(String src, String dst) throws IOException;

  /**
   * To set the configuration object for UnderFileSystem. The conf object is understood by the
   * concrete underfs's implementation.
   * 
   * @param conf The configuration object accepted by ufs.
   */
  public abstract void setConf(Object conf);

  /**
   * Change posix file permission
   * 
   * @param path path of the file
   * @param posixPerm standard posix permission like "777", "775", etc.
   * @throws IOException
   */
  public abstract void setPermission(String path, String posixPerm) throws IOException;
}<|MERGE_RESOLUTION|>--- conflicted
+++ resolved
@@ -20,13 +20,9 @@
 import java.io.OutputStream;
 import java.util.List;
 
-<<<<<<< HEAD
+import com.google.common.base.Preconditions;
+
 import tachyon.conf.TachyonConf;
-=======
-import com.google.common.base.Preconditions;
-
-import tachyon.conf.CommonConf;
->>>>>>> 2084ce60
 
 /**
  * Tachyon stores data into an under layer file system. Any file system implementing this interface
@@ -73,17 +69,11 @@
    * @throws IllegalArgumentException for unknown scheme
    * @return instance of the under layer file system
    */
-<<<<<<< HEAD
   public static UnderFileSystem get(String path, Object conf, TachyonConf tachyonConf) {
+    Preconditions.checkArgument(path != null, "path may not be null");
+
     if (isHadoopUnderFS(path, tachyonConf)) {
       return UnderFileSystemHdfs.getClient(path, conf, tachyonConf);
-=======
-  public static UnderFileSystem get(String path, Object conf) {
-    Preconditions.checkArgument(path != null, "path may not be null");
-
-    if (isHadoopUnderFS(path)) {
-      return UnderFileSystemHdfs.getClient(path, conf);
->>>>>>> 2084ce60
     } else if (path.startsWith(TachyonURI.SEPARATOR) || path.startsWith("file://")) {
       return UnderFileSystemSingleLocal.getClient(tachyonConf);
     }
@@ -117,15 +107,8 @@
    *         relative to that address. For local FS (with prefixes file:// or /), the under FS
    *         address is "/" and the path starts with "/".
    */
-<<<<<<< HEAD
   public static Pair<String, String> parse(TachyonURI path, TachyonConf tachyonConf) {
-    if (path == null) {
-      return null;
-    }
-=======
-  public static Pair<String, String> parse(TachyonURI path) {
     Preconditions.checkArgument(path != null, "path may not be null");
->>>>>>> 2084ce60
 
     if (path.hasScheme()) {
       String header = path.getScheme() + "://";
