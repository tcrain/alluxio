/*
 * The Alluxio Open Foundation licenses this work under the Apache License, version 2.0
 * (the "License"). You may not use this work except in compliance with the License, which is
 * available at www.apache.org/licenses/LICENSE-2.0
 *
 * This software is distributed on an "AS IS" basis, WITHOUT WARRANTIES OR CONDITIONS OF ANY KIND,
 * either express or implied, as more fully set forth in the License.
 *
 * See the NOTICE file distributed with this work for information regarding copyright ownership.
 */

package alluxio.client.block;

import static org.junit.Assert.assertEquals;
import static org.junit.Assert.assertThrows;
import static org.junit.Assert.assertTrue;
import static org.mockito.Mockito.any;
import static org.mockito.Mockito.doAnswer;
import static org.mockito.Mockito.mock;
import static org.mockito.Mockito.when;

import alluxio.ClientContext;
import alluxio.ConfigurationRule;
import alluxio.ConfigurationTestUtils;
import alluxio.client.WriteType;
import alluxio.client.block.policy.BlockLocationPolicy;
import alluxio.client.block.policy.options.GetWorkerOptions;
import alluxio.client.block.stream.BlockInStream;
import alluxio.client.block.stream.BlockOutStream;
import alluxio.client.block.stream.BlockWorkerClient;
import alluxio.client.block.stream.BlockWorkerDataReader;
import alluxio.client.block.stream.GrpcDataReader;
import alluxio.client.block.stream.NoopClosableResource;
import alluxio.client.file.FileSystemContext;
import alluxio.client.file.URIStatus;
import alluxio.client.file.options.InStreamOptions;
import alluxio.client.file.options.OutStreamOptions;
import alluxio.conf.InstancedConfiguration;
import alluxio.conf.PropertyKey;
import alluxio.exception.ExceptionMessage;
import alluxio.exception.PreconditionMessage;
import alluxio.exception.status.UnavailableException;
import alluxio.grpc.CreateLocalBlockResponse;
import alluxio.grpc.OpenFilePOptions;
import alluxio.grpc.OpenLocalBlockRequest;
import alluxio.grpc.OpenLocalBlockResponse;
import alluxio.network.TieredIdentityFactory;
import alluxio.resource.DummyCloseableResource;
import alluxio.util.FileSystemOptions;
import alluxio.util.network.NetworkAddressUtils;
import alluxio.wire.BlockInfo;
import alluxio.wire.BlockLocation;
import alluxio.wire.FileBlockInfo;
import alluxio.wire.FileInfo;
import alluxio.wire.WorkerNetAddress;
import alluxio.worker.block.BlockWorker;

import com.google.common.collect.ImmutableMap;
import com.google.common.collect.Lists;
import com.google.common.collect.Sets;
import io.grpc.stub.ClientCallStreamObserver;
import io.grpc.stub.StreamObserver;
import org.junit.Before;
import org.junit.Test;
import org.junit.runner.RunWith;
import org.mockito.Mockito;
import org.mockito.stubbing.Answer;
import org.powermock.api.mockito.PowerMockito;
import org.powermock.core.classloader.annotations.PrepareForTest;
import org.powermock.modules.junit4.PowerMockRunner;

import java.io.Closeable;
import java.io.File;
import java.util.AbstractMap;
import java.util.Arrays;
import java.util.Collections;
import java.util.HashSet;
import java.util.List;
import java.util.Map;
import java.util.Objects;
import java.util.Optional;
import java.util.Set;
import java.util.stream.Collectors;
import javax.annotation.concurrent.ThreadSafe;

/**
 * Tests for {@link BlockStoreClient}.
 */
@RunWith(PowerMockRunner.class)
@PrepareForTest({FileSystemContext.class})
public final class BlockStoreClientTest {

<<<<<<< HEAD
  private static final InstancedConfiguration S_CONF = ConfigurationTestUtils.defaults();
=======
  private static InstancedConfiguration sConf = ConfigurationTestUtils.copyDefaults();
>>>>>>> 10edfe68

  private static final long BLOCK_ID = 3L;
  private static final long BLOCK_LENGTH = 100L;
  private static final String WORKER_HOSTNAME_LOCAL =
      NetworkAddressUtils.getLocalHostName((int) S_CONF
          .getMs(PropertyKey.NETWORK_HOST_RESOLUTION_TIMEOUT_MS));
  private static final String WORKER_HOSTNAME_REMOTE = "remote";
  private static final WorkerNetAddress WORKER_NET_ADDRESS_LOCAL = new WorkerNetAddress()
      .setHost(WORKER_HOSTNAME_LOCAL);
  private static final WorkerNetAddress WORKER_NET_ADDRESS_REMOTE = new WorkerNetAddress()
      .setHost(WORKER_HOSTNAME_REMOTE);
  private ClientCallStreamObserver mStreamObserver;
  private StreamObserver<OpenLocalBlockResponse> mResponseObserver;

  /**
   * A mock class used to return controlled result when selecting workers.
   */
  @ThreadSafe
  public static class MockBlockLocationPolicyTest implements BlockLocationPolicy {
    private List<WorkerNetAddress> mWorkerNetAddresses;
    private int mIndex;

    /**
     * Constructs this mock policy that returns the given result, once a time, in the input order.
     *
     * @param addresses list of addresses this mock policy will return
     */
    public MockBlockLocationPolicyTest(List<WorkerNetAddress> addresses) {
      mWorkerNetAddresses = Lists.newArrayList(addresses);
      mIndex = 0;
    }

    public void setHosts(List<WorkerNetAddress> addresses) {
      mWorkerNetAddresses = Lists.newArrayList(addresses);
      mIndex = 0;
    }

    @Override
    public Optional<WorkerNetAddress> getWorker(GetWorkerOptions options) {
      if (mWorkerNetAddresses.isEmpty()) {
        return Optional.empty();
      }
      return Optional.of(mWorkerNetAddresses.get(mIndex++));
    }
  }

  private BlockMasterClient mMasterClient;
  private BlockWorkerClient mWorkerClient;
  private BlockStoreClient mBlockStore;
  private FileSystemContext mContext;
  private ClientContext mClientContext;

  @Before
  public void before() throws Exception {
    mMasterClient = PowerMockito.mock(BlockMasterClient.class);
    mWorkerClient = PowerMockito.mock(BlockWorkerClient.class);

    mClientContext = ClientContext.create(S_CONF);

    mContext = PowerMockito.mock(FileSystemContext.class);
    when(mContext.acquireBlockMasterClientResource())
        .thenReturn(new DummyCloseableResource<>(mMasterClient));
    when(mContext.getClientContext()).thenReturn(mClientContext);
    when(mContext.getClusterConf()).thenReturn(S_CONF);

    mBlockStore = new BlockStoreClient(mContext,
        TieredIdentityFactory.fromString("node=" + WORKER_HOSTNAME_LOCAL, S_CONF));

    when(mContext.acquireBlockWorkerClient(any(WorkerNetAddress.class)))
        .thenReturn(new NoopClosableResource<>(mWorkerClient));
    mStreamObserver = PowerMockito.mock(ClientCallStreamObserver.class);
    when(mWorkerClient.writeBlock(any(StreamObserver.class)))
        .thenReturn(mStreamObserver);
    when(mWorkerClient.openLocalBlock(any(StreamObserver.class)))
        .thenReturn(mStreamObserver);
    when(mStreamObserver.isReady()).thenReturn(true);
    when(mContext.getCachedWorkers()).thenReturn(Lists.newArrayList(
        new BlockWorkerInfo(new WorkerNetAddress(), -1, -1)));
  }

  @Test
  public void getOutStreamUsingLocationPolicy() {
    OutStreamOptions options =
        OutStreamOptions.defaults(mClientContext).setWriteType(WriteType.MUST_CACHE)
            .setLocationPolicy((workerOptions) -> {
              throw new RuntimeException("policy threw exception");
            });
    assertThrows(Exception.class, () -> mBlockStore.getOutStream(BLOCK_ID, BLOCK_LENGTH, options));
  }

  @Test
  public void getOutStreamMissingLocationPolicy() {
    OutStreamOptions options =
        OutStreamOptions.defaults(mClientContext).setBlockSizeBytes(BLOCK_LENGTH)
            .setWriteType(WriteType.MUST_CACHE).setLocationPolicy(null);
    Exception e = assertThrows(NullPointerException.class, () ->
        mBlockStore.getOutStream(BLOCK_ID, BLOCK_LENGTH, options));
    assertTrue(e.getMessage()
        .contains(PreconditionMessage.BLOCK_WRITE_LOCATION_POLICY_UNSPECIFIED.toString()));
  }

  @Test
  public void getOutStreamNoWorker() {
    OutStreamOptions options =
        OutStreamOptions
            .defaults(mClientContext)
            .setBlockSizeBytes(BLOCK_LENGTH)
            .setWriteType(WriteType.MUST_CACHE)
            .setLocationPolicy(
                new MockBlockLocationPolicyTest(Lists.newArrayList()));
    Exception e = assertThrows(UnavailableException.class, () ->
        mBlockStore.getOutStream(BLOCK_ID, BLOCK_LENGTH, options));
    assertTrue(e.getMessage()
        .contains(ExceptionMessage.NO_SPACE_FOR_BLOCK_ON_WORKER.getMessage(BLOCK_LENGTH)));
  }

  @Test
  public void getOutStreamLocal() throws Exception {
    File file = File.createTempFile("test", ".tmp");
    CreateLocalBlockResponse response = CreateLocalBlockResponse.newBuilder()
        .setPath(file.getAbsolutePath()).build();
    when(mWorkerClient.createLocalBlock(any(StreamObserver.class)))
        .thenAnswer((Answer) invocation -> {
          StreamObserver<CreateLocalBlockResponse> observer =
              invocation.getArgument(0, StreamObserver.class);
          observer.onNext(response);
          return mStreamObserver;
        });

    OutStreamOptions options = OutStreamOptions.defaults(mClientContext)
        .setBlockSizeBytes(BLOCK_LENGTH).setLocationPolicy(
            new MockBlockLocationPolicyTest(Lists.newArrayList(WORKER_NET_ADDRESS_LOCAL)))
            .setWriteType(WriteType.MUST_CACHE);
    BlockOutStream stream = mBlockStore.getOutStream(BLOCK_ID, BLOCK_LENGTH, options);
    assertEquals(WORKER_NET_ADDRESS_LOCAL, stream.getAddress());
  }

  @Test
  public void getOutStreamRemote() throws Exception {
    WorkerNetAddress worker1 = new WorkerNetAddress().setHost("worker1");
    WorkerNetAddress worker2 = new WorkerNetAddress().setHost("worker2");
    OutStreamOptions options =
        OutStreamOptions.defaults(mClientContext).setBlockSizeBytes(BLOCK_LENGTH)
            .setLocationPolicy(new MockBlockLocationPolicyTest(Arrays.asList(worker1, worker2)))
            .setWriteType(WriteType.MUST_CACHE);
    BlockOutStream stream1 = mBlockStore.getOutStream(BLOCK_ID, BLOCK_LENGTH, options);
    assertEquals(worker1, stream1.getAddress());
    BlockOutStream stream2 = mBlockStore.getOutStream(BLOCK_ID, BLOCK_LENGTH, options);
    assertEquals(worker2, stream2.getAddress());
  }

  @Test
  public void getOutStreamWithReplicated() throws Exception {
    File file = File.createTempFile("test", ".tmp");
    CreateLocalBlockResponse response = CreateLocalBlockResponse.newBuilder()
        .setPath(file.getAbsolutePath()).build();
    when(mWorkerClient.createLocalBlock(any(StreamObserver.class)))
        .thenAnswer((Answer) invocation -> {
          StreamObserver<CreateLocalBlockResponse> observer =
              invocation.getArgument(0, StreamObserver.class);
          observer.onNext(response);
          return mStreamObserver;
        });

    when(mContext.getCachedWorkers()).thenReturn(Lists
        .newArrayList(new BlockWorkerInfo(WORKER_NET_ADDRESS_LOCAL, -1, -1),
            new BlockWorkerInfo(WORKER_NET_ADDRESS_REMOTE, -1, -1)));
    OutStreamOptions options =
        OutStreamOptions.defaults(mClientContext).setBlockSizeBytes(BLOCK_LENGTH).setLocationPolicy(
            new MockBlockLocationPolicyTest(
                Lists.newArrayList(WORKER_NET_ADDRESS_LOCAL, WORKER_NET_ADDRESS_REMOTE)))
            .setWriteType(WriteType.MUST_CACHE).setReplicationMin(2);
    BlockOutStream stream = mBlockStore.getOutStream(BLOCK_ID, BLOCK_LENGTH, options);

    assertEquals(alluxio.client.block.stream.BlockOutStream.class, stream.getClass());
  }

  @Test
  public void getInStreamUfsMockLocaltion() throws Exception {
    try (Closeable ignored = new ConfigurationRule(PropertyKey.USER_UFS_BLOCK_READ_LOCATION_POLICY,
        MockBlockLocationPolicyTest.class.getTypeName(), S_CONF).toResource()) {
      WorkerNetAddress worker1 = new WorkerNetAddress().setHost("worker1");
      WorkerNetAddress worker2 = new WorkerNetAddress().setHost("worker2");
      BlockInfo info = new BlockInfo().setBlockId(0);
      URIStatus dummyStatus = new URIStatus(new FileInfo().setPersisted(true)
          .setBlockIds(Collections.singletonList(0L))
          .setFileBlockInfos(Collections.singletonList(new FileBlockInfo().setBlockInfo(info))));
      OpenFilePOptions readOptions = OpenFilePOptions.newBuilder().build();
      InStreamOptions options = new InStreamOptions(dummyStatus, readOptions, S_CONF);
      ((MockBlockLocationPolicyTest) options.getUfsReadLocationPolicy())
          .setHosts(Arrays.asList(worker1, worker2));
      when(mMasterClient.getBlockInfo(BLOCK_ID)).thenReturn(new BlockInfo());
      when(mContext.getCachedWorkers()).thenReturn(
          Lists.newArrayList(new BlockWorkerInfo(worker1, -1, -1),
              new BlockWorkerInfo(worker2, -1, -1)));

      // Location policy chooses worker1 first.
      assertEquals(worker1, mBlockStore.getInStream(BLOCK_ID, options).getAddress());
      // Location policy chooses worker2 second.
      assertEquals(worker2, mBlockStore.getInStream(BLOCK_ID, options).getAddress());
    }
  }

  @Test
  public void getInStreamUfsLocalFirst() throws Exception {
    WorkerNetAddress remote = new WorkerNetAddress().setHost("remote");
    WorkerNetAddress local = new WorkerNetAddress().setHost(WORKER_HOSTNAME_LOCAL);
    BlockInfo info = new BlockInfo().setBlockId(0);
    URIStatus dummyStatus =
        new URIStatus(new FileInfo().setPersisted(true).setBlockIds(Collections.singletonList(0L))
            .setFileBlockInfos(Collections.singletonList(new FileBlockInfo().setBlockInfo(info))));
    OpenFilePOptions readOptions = OpenFilePOptions.newBuilder().build();
    InStreamOptions options = new InStreamOptions(dummyStatus, readOptions, S_CONF);
    when(mMasterClient.getBlockInfo(BLOCK_ID)).thenReturn(new BlockInfo());
    when(mContext.getCachedWorkers()).thenReturn(
        Lists.newArrayList(new BlockWorkerInfo(remote, 100, 0),
            new BlockWorkerInfo(local, 100, 0)));

    BlockInStream stream = mBlockStore.getInStream(BLOCK_ID, options);
    assertEquals(local, stream.getAddress());
    assertEquals(GrpcDataReader.Factory.class.getName(),
        stream.getDataReaderFactory().getClass().getName());
  }

  @Test
  public void getInStreamNoWorkers() throws Exception {
    URIStatus dummyStatus =
        new URIStatus(new FileInfo().setPersisted(true).setBlockIds(Collections.singletonList(0L)));
    InStreamOptions options =
        new InStreamOptions(dummyStatus, FileSystemOptions.openFileDefaults(S_CONF),
            S_CONF);
    when(mMasterClient.getBlockInfo(BLOCK_ID)).thenReturn(new BlockInfo());
    when(mContext.getCachedWorkers()).thenReturn(Collections.emptyList());
    Exception e = assertThrows(UnavailableException.class, () ->
        mBlockStore.getInStream(BLOCK_ID, options).getAddress());
    assertTrue(e.getMessage().contains(ExceptionMessage.NO_WORKER_AVAILABLE.getMessage()));
  }

  @Test
  public void getInStreamMissingBlock() throws Exception {
    URIStatus dummyStatus = new URIStatus(
        new FileInfo().setPersisted(false).setBlockIds(Collections.singletonList(0L)));
    InStreamOptions options =
        new InStreamOptions(dummyStatus, FileSystemOptions.openFileDefaults(S_CONF), S_CONF);
    when(mMasterClient.getBlockInfo(BLOCK_ID)).thenReturn(new BlockInfo());
    Exception e = assertThrows(UnavailableException.class, () ->
        mBlockStore.getInStream(BLOCK_ID, options).getAddress());
    assertTrue(e.getMessage().contains("unavailable in both Alluxio and UFS"));
  }

  @Test
  public void getInStreamLocal() throws Exception {
    WorkerNetAddress remote = new WorkerNetAddress().setHost("remote");
    WorkerNetAddress local = new WorkerNetAddress().setHost(WORKER_HOSTNAME_LOCAL);

    // Mock away gRPC usage.
    OpenLocalBlockResponse response = OpenLocalBlockResponse.newBuilder().setPath("/tmp").build();
    when(mWorkerClient.openLocalBlock(any(StreamObserver.class))).thenAnswer(invocation -> {
      mResponseObserver = invocation.getArgument(0, StreamObserver.class);
      return mStreamObserver;
    });
    doAnswer(invocation -> {
      mResponseObserver.onNext(response);
      mResponseObserver.onCompleted();
      return null;
    }).when(mStreamObserver).onNext(any(OpenLocalBlockRequest.class));

    BlockInfo info = new BlockInfo().setBlockId(BLOCK_ID).setLocations(Arrays
        .asList(new BlockLocation().setWorkerAddress(remote),
            new BlockLocation().setWorkerAddress(local)));

    when(mMasterClient.getBlockInfo(BLOCK_ID)).thenReturn(info);
    assertEquals(local, mBlockStore.getInStream(BLOCK_ID, new InStreamOptions(
        new URIStatus(new FileInfo().setBlockIds(Lists.newArrayList(BLOCK_ID))), S_CONF))
                            .getAddress());
  }

  @Test
  public void getInStreamRemote() throws Exception {
    WorkerNetAddress remote1 = new WorkerNetAddress().setHost("remote1");
    WorkerNetAddress remote2 = new WorkerNetAddress().setHost("remote2");

    BlockInfo info = new BlockInfo().setBlockId(BLOCK_ID).setLocations(Arrays
        .asList(new BlockLocation().setWorkerAddress(remote1),
            new BlockLocation().setWorkerAddress(remote2)));

    when(mMasterClient.getBlockInfo(BLOCK_ID)).thenReturn(info);
    // We should sometimes get remote1 and sometimes get remote2.
    Set<WorkerNetAddress> results = new HashSet<>();
    for (int i = 0; i < 40; i++) {
      results.add(mBlockStore.getInStream(BLOCK_ID, new InStreamOptions(
          new URIStatus(new FileInfo().setBlockIds(Lists.newArrayList(BLOCK_ID))), S_CONF))
          .getAddress());
    }
    assertEquals(Sets.newHashSet(remote1, remote2), results);
  }

  @Test
  public void getInStreamProcessLocal() throws Exception {
    WorkerNetAddress remote = new WorkerNetAddress().setHost("remote");
    WorkerNetAddress local = new WorkerNetAddress().setHost(WORKER_HOSTNAME_LOCAL);
    BlockInfo info = new BlockInfo().setBlockId(BLOCK_ID).setLocations(Arrays
        .asList(new BlockLocation().setWorkerAddress(remote),
            new BlockLocation().setWorkerAddress(local)));
    when(mMasterClient.getBlockInfo(BLOCK_ID)).thenReturn(info);

    when(mContext.hasProcessLocalWorker()).thenReturn(true);
    Optional<BlockWorker> blockWorker = Optional.of(Mockito.mock(BlockWorker.class));
    when(mContext.getProcessLocalWorker()).thenReturn(blockWorker);

    BlockInStream stream = mBlockStore.getInStream(BLOCK_ID, new InStreamOptions(
        new URIStatus(new FileInfo().setBlockIds(Lists.newArrayList(BLOCK_ID))), S_CONF));
    assertEquals(local, stream.getAddress());
    assertEquals(BlockWorkerDataReader.Factory.class.getName(),
        stream.getDataReaderFactory().getClass().getName());
  }

  @Test
  public void getInStreamUfsProcessLocal() throws Exception {
    WorkerNetAddress remote = new WorkerNetAddress().setHost("remote");
    WorkerNetAddress local = new WorkerNetAddress().setHost(WORKER_HOSTNAME_LOCAL);
    BlockInfo info = new BlockInfo().setBlockId(0);
    URIStatus dummyStatus =
        new URIStatus(new FileInfo().setPersisted(true).setBlockIds(Collections.singletonList(0L))
            .setFileBlockInfos(Collections.singletonList(new FileBlockInfo().setBlockInfo(info))));
    OpenFilePOptions readOptions = OpenFilePOptions.newBuilder().build();
    InStreamOptions options = new InStreamOptions(dummyStatus, readOptions, S_CONF);
    when(mMasterClient.getBlockInfo(BLOCK_ID)).thenReturn(new BlockInfo());
    when(mContext.getCachedWorkers()).thenReturn(
        Lists.newArrayList(new BlockWorkerInfo(remote, 100, 0),
            new BlockWorkerInfo(local, 100, 0)));

    when(mContext.getNodeLocalWorker()).thenReturn(local);
    when(mContext.hasProcessLocalWorker()).thenReturn(true);
    Optional<BlockWorker> blockWorker = Optional.of(Mockito.mock(BlockWorker.class));
    when(mContext.getProcessLocalWorker()).thenReturn(blockWorker);

    BlockInStream stream = mBlockStore.getInStream(BLOCK_ID, options);
    assertEquals(local, stream.getAddress());
    assertEquals(BlockWorkerDataReader.Factory.class.getName(),
        stream.getDataReaderFactory().getClass().getName());
  }

  @Test
  public void getInStreamInAlluxioOnlyFallbackToAvailableWorker() throws Exception {
    int workerCount = 4;
    boolean persisted = false;
    int[] blockLocations = new int[]{2, 3};
    Map<Integer, Long> failedWorkers = ImmutableMap.of(
        0, 3L,
        1, 1L,
        3, 2L);
    int expectedWorker = 2;
    testGetInStreamFallback(workerCount, persisted, blockLocations, failedWorkers, expectedWorker);
  }

  @Test
  public void getInStreamPersistedAndInAlluxioFallbackToUFS() throws Exception {
    int workerCount = 3;
    boolean persisted = true;
    int[] blockLocations = new int[]{0, 2};
    Map<Integer, Long> failedWorkers = ImmutableMap.of(
        0, 5L,
        2, 2L);
    int expectedWorker = 1;
    testGetInStreamFallback(workerCount, persisted, blockLocations, failedWorkers, expectedWorker);
  }

  @Test
  public void getInStreamPersistedFallbackToLeastRecentlyFailed() throws Exception {
    int workerCount = 3;
    boolean persisted = true;
    int[] blockLocations = new int[0];
    Map<Integer, Long> failedWorkers = ImmutableMap.of(
        0, 5L,
        1, 1L,
        2, 2L);
    int expectedWorker = 1;
    testGetInStreamFallback(workerCount, persisted, blockLocations, failedWorkers, expectedWorker);
  }

  @Test
  public void getInStreamInAlluxioOnlyFallbackToLeastRecentlyFailed() throws Exception {
    int workerCount = 5;
    boolean persisted = false;
    int[] blockLocations = new int[]{1, 2, 3};
    Map<Integer, Long> failedWorkers = ImmutableMap.of(
        0, 5L,
        1, 3L,
        2, 2L,
        3, 4L,
        4, 1L);
    int expectedWorker = 2;
    testGetInStreamFallback(workerCount, persisted, blockLocations, failedWorkers, expectedWorker);
  }

  @Test
  public void getInStreamInAlluxioWhenCreateStreamIsFailed() throws Exception {
    int workerCount = 5;
    boolean persisted = false;
    int[] blockLocations = new int[]{2, 3, 4};
    Map<Integer, Long> failedWorkers = ImmutableMap.of(
            0, 3L,
            1, 1L,
            3, 2L);
    int expectedWorker = 2;
    WorkerNetAddress[] workers = new WorkerNetAddress[workerCount];
    for (int i = 0; i < workers.length - 1; i++) {
      workers[i] = new WorkerNetAddress().setHost(String.format("worker-%d", i));
    }
    workers[workers.length - 1] = new WorkerNetAddress().setHost(WORKER_HOSTNAME_LOCAL);
    when(mContext.acquireBlockWorkerClient(WORKER_NET_ADDRESS_LOCAL))
        .thenThrow(new UnavailableException("failed to connect to "
            + WORKER_NET_ADDRESS_LOCAL.getHost()));
    BlockInfo info = new BlockInfo().setBlockId(BLOCK_ID)
        .setLocations(Arrays.stream(blockLocations).mapToObj(x ->
            new BlockLocation().setWorkerAddress(workers[x])).collect(Collectors.toList()));
    URIStatus dummyStatus =
        new URIStatus(new FileInfo().setPersisted(persisted)
            .setBlockIds(Collections.singletonList(BLOCK_ID))
            .setFileBlockInfos(Collections.singletonList(new FileBlockInfo().setBlockInfo(info))));
    BlockLocationPolicy mockPolicy = mock(BlockLocationPolicy.class);
    when(mockPolicy.getWorker(any())).thenAnswer(arg -> arg
        .getArgument(0, GetWorkerOptions.class).getBlockWorkerInfos().iterator().next()
        .getNetAddress());
    InStreamOptions options =
        new InStreamOptions(dummyStatus, FileSystemOptions.openFileDefaults(S_CONF), S_CONF);
    options.setUfsReadLocationPolicy(mockPolicy);
    when(mMasterClient.getBlockInfo(BLOCK_ID)).thenReturn(info);
    when(mContext.getCachedWorkers()).thenReturn(
        Arrays.stream(workers)
            .map(x -> new BlockWorkerInfo(x, -1, -1)).collect((Collectors.toList())));
    Map<WorkerNetAddress, Long> failedWorkerAddresses = failedWorkers.entrySet().stream()
        .map(x -> new AbstractMap.SimpleImmutableEntry<>(workers[x.getKey()], x.getValue()))
        .collect(Collectors.toMap(Map.Entry::getKey, Map.Entry::getValue));

    BlockInStream inStream = null;
    int i = 2;
    while (i-- > 0) {
      try {
        inStream = mBlockStore.getInStream(BLOCK_ID, options,
                failedWorkerAddresses);
      } catch (Exception e) {
        //do nothing
      }
    }
    Objects.requireNonNull(inStream);
    assertEquals(workers[expectedWorker], inStream.getAddress());
  }

  private void testGetInStreamFallback(int workerCount, boolean isPersisted, int[] blockLocations,
        Map<Integer, Long> failedWorkers, int expectedWorker) throws Exception {
    WorkerNetAddress[] workers = new WorkerNetAddress[workerCount];
    Arrays.setAll(workers, i -> new WorkerNetAddress().setHost(String.format("worker-%d", i)));
    BlockInfo info = new BlockInfo().setBlockId(BLOCK_ID)
        .setLocations(Arrays.stream(blockLocations).mapToObj(x ->
            new BlockLocation().setWorkerAddress(workers[x])).collect(Collectors.toList()));
    URIStatus dummyStatus =
        new URIStatus(new FileInfo().setPersisted(isPersisted)
            .setBlockIds(Collections.singletonList(BLOCK_ID))
            .setFileBlockInfos(Collections.singletonList(new FileBlockInfo().setBlockInfo(info))));
    BlockLocationPolicy mockPolicy = mock(BlockLocationPolicy.class);
    when(mockPolicy.getWorker(any())).thenAnswer(arg -> arg
        .getArgument(0, GetWorkerOptions.class).getBlockWorkerInfos().iterator().next()
        .getNetAddress());
    InStreamOptions options =
        new InStreamOptions(dummyStatus, FileSystemOptions.openFileDefaults(S_CONF), S_CONF);
    options.setUfsReadLocationPolicy(mockPolicy);
    when(mMasterClient.getBlockInfo(BLOCK_ID)).thenReturn(info);
    when(mContext.getCachedWorkers()).thenReturn(Arrays.stream(workers)
        .map(x -> new BlockWorkerInfo(x, -1, -1)).collect((Collectors.toList())));
    Map<WorkerNetAddress, Long> failedWorkerAddresses = failedWorkers.entrySet().stream()
        .map(x -> new AbstractMap.SimpleImmutableEntry<>(workers[x.getKey()], x.getValue()))
        .collect(Collectors.toMap(Map.Entry::getKey, Map.Entry::getValue));

    BlockInStream inStream = mBlockStore.getInStream(BLOCK_ID, options, failedWorkerAddresses);

    assertEquals(workers[expectedWorker], inStream.getAddress());
  }
}<|MERGE_RESOLUTION|>--- conflicted
+++ resolved
@@ -90,11 +90,7 @@
 @PrepareForTest({FileSystemContext.class})
 public final class BlockStoreClientTest {
 
-<<<<<<< HEAD
-  private static final InstancedConfiguration S_CONF = ConfigurationTestUtils.defaults();
-=======
-  private static InstancedConfiguration sConf = ConfigurationTestUtils.copyDefaults();
->>>>>>> 10edfe68
+  private static final InstancedConfiguration S_CONF = ConfigurationTestUtils.copyDefaults();
 
   private static final long BLOCK_ID = 3L;
   private static final long BLOCK_LENGTH = 100L;
