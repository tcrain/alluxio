--- conflicted
+++ resolved
@@ -21,23 +21,26 @@
 import alluxio.client.block.stream.UnderFileSystemFileOutStream;
 import alluxio.client.file.options.CompleteFileOptions;
 import alluxio.client.file.options.OutStreamOptions;
+import alluxio.client.netty.NettyClient;
 import alluxio.exception.AlluxioException;
 import alluxio.exception.ExceptionMessage;
 import alluxio.exception.PreconditionMessage;
 import alluxio.metrics.MetricsSystem;
 import alluxio.resource.CloseableResource;
 import alluxio.util.CommonUtils;
+import alluxio.util.network.NetworkAddressUtils;
 import alluxio.wire.WorkerNetAddress;
 
 import com.codahale.metrics.Counter;
 import com.google.common.base.Preconditions;
 import com.google.common.io.Closer;
+import io.netty.channel.unix.DomainSocketAddress;
 import org.slf4j.Logger;
 import org.slf4j.LoggerFactory;
 
 import java.io.IOException;
 import java.io.OutputStream;
-import java.net.InetSocketAddress;
+import java.net.SocketAddress;
 import java.util.LinkedList;
 import java.util.List;
 
@@ -98,50 +101,25 @@
     mCanceled = false;
     mShouldCacheCurrentBlock = mAlluxioStorageType.isStore();
     mBytesWritten = 0;
-<<<<<<< HEAD
-    try {
-      if (!mUnderStorageType.isSyncPersist()) {
-        mUfsPath = null;
-        mUnderStorageOutputStream = null;
-        mFileSystemWorkerClient = null;
-        mUfsFileId = null;
-      } else {
-        mUfsPath = options.getUfsPath();
-        if (mUfsDelegation) {
-          mFileSystemWorkerClient = mCloser.register(mContext.createFileSystemWorkerClient());
-          Permission perm = options.getPermission();
-          mUfsFileId = mFileSystemWorkerClient.createUfsFile(new AlluxioURI(mUfsPath),
-              CreateUfsFileOptions.defaults().setPermission(perm));
-          mUnderStorageOutputStream = mCloser.register(mUnderOutStreamFactory
-              .create(mContext, mFileSystemWorkerClient, mUfsFileId));
-        } else {
-          UnderFileSystem ufs = UnderFileSystem.Factory.get(mUfsPath);
-          // TODO(jiri): Implement collection of temporary files left behind by dead clients.
-          // Parent directory creation in ufs is not required as FileSystemMaster will create any
-          // required directories as part of inode creation if sync persist = true
-          CreateOptions createOptions =
-              CreateOptions.defaults().setPermission(options.getPermission());
-          mUnderStorageOutputStream = mCloser.register(ufs.create(mUfsPath, createOptions));
-
-          // Set delegation related vars to null as we are not using worker delegation for ufs ops
-          mFileSystemWorkerClient = null;
-          mUfsFileId = null;
-        }
-=======
-
     if (!mUnderStorageType.isSyncPersist()) {
       mUnderStorageOutputStream = null;
     } else { // Write is through to the under storage, create mUnderStorageOutputStream
       try {
-        WorkerNetAddress worker = // not storing data to Alluxio, so block size is 0
+        WorkerNetAddress workerNetAddress = // not storing data to Alluxio, so block size is 0
             options.getLocationPolicy().getWorkerForNextBlock(mBlockStore.getWorkerInfoList(), 0);
-        InetSocketAddress location = new InetSocketAddress(worker.getHost(), worker.getDataPort());
+        SocketAddress address;
+        boolean local = workerNetAddress.getHost().equals(NetworkAddressUtils.getClientHostName());
+        if (local && NettyClient.isDomainSocketEnabled() && !workerNetAddress.getDomainSocketPath()
+            .isEmpty()) {
+          address = new DomainSocketAddress(workerNetAddress.getDomainSocketPath());
+        } else {
+          address = NetworkAddressUtils.getDataPortSocketAddress(workerNetAddress);
+        }
         mUnderStorageOutputStream =
-            mCloser.register(UnderFileSystemFileOutStream.create(mContext, location, mOptions));
+            mCloser.register(UnderFileSystemFileOutStream.create(mContext, address, mOptions));
       } catch (AlluxioException | IOException e) {
         CommonUtils.closeQuitely(mCloser);
         throw CommonUtils.castToIOException(e);
->>>>>>> 5db3b54a
       }
     }
   }
