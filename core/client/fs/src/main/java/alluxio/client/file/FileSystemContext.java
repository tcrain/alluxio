/*
 * The Alluxio Open Foundation licenses this work under the Apache License, version 2.0
 * (the "License"). You may not use this work except in compliance with the License, which is
 * available at www.apache.org/licenses/LICENSE-2.0
 *
 * This software is distributed on an "AS IS" basis, WITHOUT WARRANTIES OR CONDITIONS OF ANY KIND,
 * either express or implied, as more fully set forth in the License.
 *
 * See the NOTICE file distributed with this work for information regarding copyright ownership.
 */

package alluxio.client.file;

import static java.util.stream.Collectors.toList;

import alluxio.AlluxioURI;
import alluxio.ClientContext;
import alluxio.client.block.BlockMasterClient;
import alluxio.client.block.BlockMasterClientPool;
import alluxio.client.block.BlockWorkerInfo;
import alluxio.client.block.policy.BlockLocationPolicy;
import alluxio.client.block.stream.BlockWorkerClient;
import alluxio.client.block.stream.BlockWorkerClientPool;
import alluxio.client.file.FileSystemContextReinitializer.ReinitBlockerResource;
import alluxio.client.metrics.MetricsHeartbeatContext;
import alluxio.conf.AlluxioConfiguration;
import alluxio.conf.PropertyKey;
import alluxio.conf.ReconfigurableRegistry;
import alluxio.conf.path.SpecificPathConfiguration;
import alluxio.exception.ExceptionMessage;
import alluxio.exception.status.AlluxioStatusException;
import alluxio.exception.status.UnavailableException;
import alluxio.grpc.GrpcServerAddress;
import alluxio.master.MasterClientContext;
import alluxio.master.MasterInquireClient;
import alluxio.metrics.MetricsSystem;
import alluxio.refresh.RefreshPolicy;
import alluxio.refresh.TimeoutRefresh;
import alluxio.resource.CloseableResource;
import alluxio.resource.DynamicResourcePool;
import alluxio.security.authentication.AuthenticationUtils;
import alluxio.security.user.UserState;
import alluxio.util.IdUtils;
import alluxio.util.network.NetworkAddressUtils;
import alluxio.wire.WorkerInfo;
import alluxio.wire.WorkerNetAddress;
import alluxio.worker.block.BlockWorker;

import com.google.common.annotations.VisibleForTesting;
import com.google.common.base.MoreObjects;
import com.google.common.base.Objects;
import com.google.common.base.Preconditions;
import org.slf4j.Logger;
import org.slf4j.LoggerFactory;

import java.io.Closeable;
import java.io.IOException;
import java.net.InetSocketAddress;
import java.net.SocketAddress;
import java.util.ArrayList;
import java.util.List;
import java.util.Map;
import java.util.Optional;
import java.util.concurrent.ConcurrentHashMap;
import java.util.concurrent.atomic.AtomicBoolean;
import javax.annotation.Nullable;
import javax.annotation.concurrent.GuardedBy;
import javax.annotation.concurrent.ThreadSafe;
import javax.security.auth.Subject;

/**
 * An object which houses resources and information for performing {@link FileSystem} operations.
 * Typically, a single JVM should only need one instance of a {@link FileSystem} to connect to
 * Alluxio. The reference to that client object should be shared among threads.
 *
 * A second {@link FileSystemContext} object should only be created when a user needs to connect to
 * Alluxio with a different {@link Subject} and/or {@link AlluxioConfiguration}.
 * {@link FileSystemContext} instances should be created sparingly because each instance creates
 * its own thread pools of {@link FileSystemMasterClient} and {@link BlockMasterClient} which can
 * lead to inefficient use of client machine resources.
 *
 * A {@link FileSystemContext} should be closed once the user is done performing operations with
 * Alluxio and no more connections need to be made. Once a {@link FileSystemContext} is closed it
 * is preferred that the user of the class create a new instance with
 * {@link FileSystemContext#create} to create a new context, rather than reinitializing using the
 * {@link FileSystemContext#init} method.
 *
 * NOTE: Each context maintains a pool of file system master clients that is already thread-safe.
 * Synchronizing {@link FileSystemContext} methods could lead to deadlock: thread A attempts to
 * acquire a client when there are no clients left in the pool and blocks holding a lock on the
 * {@link FileSystemContext}, when thread B attempts to release a client it owns it is unable to do
 * so, because thread A holds the lock on {@link FileSystemContext}.
 */
@ThreadSafe
public class FileSystemContext implements Closeable {
  private static final Logger LOG = LoggerFactory.getLogger(FileSystemContext.class);

  /**
   * Unique ID for each FileSystemContext.
   * One example usage is to uniquely identify the heartbeat thread for ConfigHashSync.
   */
  private final String mId;

  /**
   * The block worker for worker internal clients to call worker operation directly
   * without going through the external RPC frameworks.
   */
  private final BlockWorker mBlockWorker;

  /**
   * Marks whether the context has been closed, closing the context means releasing all resources
   * in the context like clients and thread pools.
   */
  private final AtomicBoolean mClosed = new AtomicBoolean(false);

  @GuardedBy("this")
  private boolean mMetricsEnabled;

  //
  // Master related resources.
  //
  /**
   * The master client context holding the inquire client.
   */
  private volatile MasterClientContext mMasterClientContext;
  /**
   * Master client pools.
   */
  private volatile FileSystemMasterClientPool mFileSystemMasterClientPool;
  private volatile BlockMasterClientPool mBlockMasterClientPool;

  //
  // Worker related resources.
  //
  /**
   * The data server channel pools. This pool will only grow and keys are not removed.
   */
  private volatile ConcurrentHashMap<ClientPoolKey, BlockWorkerClientPool>
      mBlockWorkerClientPoolMap;

  /**
   * Indicates whether the {@link #mLocalWorker} field has been lazily initialized yet.
   */
  @GuardedBy("this")
  private boolean mLocalWorkerInitialized;
  /**
   * The address of any Alluxio worker running on the local machine. This is initialized lazily.
   */
  @GuardedBy("this")
  private WorkerNetAddress mLocalWorker;

  /**
   * Reinitializer contains a daemon heartbeat thread to reinitialize this context when
   * configuration hashes change.
   */
  private volatile FileSystemContextReinitializer mReinitializer;

  /** Whether to do URI scheme validation for file systems using this context.  */
  private boolean mUriValidationEnabled = true;

  /** Cached map for workers. */
  @GuardedBy("this")
  private volatile List<BlockWorkerInfo> mWorkerInfoList = null;

  /** The policy to refresh workers list. */
  @GuardedBy("this")
  private final RefreshPolicy mWorkerRefreshPolicy;

<<<<<<< HEAD
  private final List<InetSocketAddress> mMasterAddresses;
=======
  private final Map<Class, BlockLocationPolicy> mBlockLocationPolicyMap;
>>>>>>> fe78f08c

  /**
   * Creates a {@link FileSystemContext} with an empty subject, default config
   * and a null local block worker.
   *
   * @param conf Alluxio configuration
   * @param masterAddresses the master addresses to use, this addresses will be
   *                      used across reinitialization
   * @return an instance of file system context with no subject associated
   */
  public static FileSystemContext create(
      AlluxioConfiguration conf, List<InetSocketAddress> masterAddresses) {
    return create(ClientContext.create(conf), null, masterAddresses);
  }

  /**
   * Creates a {@link FileSystemContext} with an empty subject, default config
   * and a null local block worker, and the given .
   *
   * @return an instance of file system context with no subject associated
   */
  public static FileSystemContext create() {
    return create(ClientContext.create());
  }

  /**
   * Creates a {@link FileSystemContext} with an empty subject
   * and a null local block worker.
   *
   * @param conf Alluxio configuration
   * @return an instance of file system context with no subject associated
   */
  public static FileSystemContext create(AlluxioConfiguration conf) {
    Preconditions.checkNotNull(conf);
    return create(ClientContext.create(conf));
  }

  /**
   * @param subject the parent subject
   * @param conf Alluxio configuration
   * @return a context
   */
  public static FileSystemContext create(Subject subject,
      AlluxioConfiguration conf) {
    return create(ClientContext.create(subject, conf));
  }

  /**
   * @param clientContext the {@link alluxio.ClientContext} containing the subject and configuration
   * @return the {@link alluxio.client.file.FileSystemContext}
   */
  public static FileSystemContext create(ClientContext clientContext) {
    return create(clientContext, null, null);
  }

  /**
   * @param ctx client context
   * @param blockWorker block worker
   * @return a context
   */
  public static FileSystemContext create(ClientContext ctx,
      @Nullable BlockWorker blockWorker) {
    return create(ctx, blockWorker, null);
  }

  /**
   * @param ctx client context
   * @param blockWorker block worker
   * @param masterAddresses is non-null then the addresses used to connect to the master
   * @return a context
   */
  public static FileSystemContext create(ClientContext ctx,
      @Nullable BlockWorker blockWorker, @Nullable List<InetSocketAddress> masterAddresses) {
    FileSystemContext context = new FileSystemContext(ctx.getClusterConf(), blockWorker,
        masterAddresses);
    MasterInquireClient inquireClient;
    if (masterAddresses != null) {
      inquireClient = MasterInquireClient.Factory.createForAddresses(masterAddresses,
          ctx.getClusterConf(), ctx.getUserState());
    } else {
      inquireClient = MasterInquireClient.Factory.create(
          ctx.getClusterConf(), ctx.getUserState());
    }
    context.init(ctx, inquireClient);
    return context;
  }

  /**
   * This method is provided for testing, use the {@link FileSystemContext#create} methods. The
   * returned context object will not be cached automatically.
   *
   * @param subject the parent subject
   * @param masterInquireClient the client to use for determining the master; note that if the
   *        context is reset, this client will be replaced with a new masterInquireClient based on
   *        the original configuration.
   * @param alluxioConf Alluxio configuration
   * @return the context
   */
  @VisibleForTesting
  public static FileSystemContext create(Subject subject, MasterInquireClient masterInquireClient,
      AlluxioConfiguration alluxioConf) {
    FileSystemContext context = new FileSystemContext(alluxioConf, null, null);
    ClientContext ctx = ClientContext.create(subject, alluxioConf);
    context.init(ctx, masterInquireClient);
    return context;
  }

  /**
   * Initializes FileSystemContext ID.
   *
   * @param conf Alluxio configuration
   * @param blockWorker block worker
   */
  private FileSystemContext(AlluxioConfiguration conf, @Nullable BlockWorker blockWorker,
                            @Nullable List<InetSocketAddress> masterAddresses) {
    mId = IdUtils.createFileSystemContextId();
    mBlockWorker = blockWorker;
    mMasterAddresses = masterAddresses;
    mWorkerRefreshPolicy =
        new TimeoutRefresh(conf.getMs(PropertyKey.USER_WORKER_LIST_REFRESH_INTERVAL));
    LOG.debug("Created context with id: {}, with local block worker: {}",
        mId, mBlockWorker != null);
    mBlockLocationPolicyMap = new ConcurrentHashMap();
  }

  /**
   * Initializes the context. Only called in the factory methods.
   *
   * @param masterInquireClient the client to use for determining the master
   */
  private synchronized void init(ClientContext clientContext,
      MasterInquireClient masterInquireClient) {
    initContext(clientContext, masterInquireClient);
    mReinitializer = new FileSystemContextReinitializer(this);
  }

  private synchronized void initContext(ClientContext ctx,
      MasterInquireClient masterInquireClient) {
    mClosed.set(false);
    mMasterClientContext = MasterClientContext.newBuilder(ctx)
        .setMasterInquireClient(masterInquireClient).build();
    mMetricsEnabled = getClusterConf().getBoolean(PropertyKey.USER_METRICS_COLLECTION_ENABLED);
    if (mMetricsEnabled) {
      MetricsSystem.startSinks(getClusterConf().getString(PropertyKey.METRICS_CONF_FILE));
      MetricsHeartbeatContext.addHeartbeat(getClientContext(), masterInquireClient);
    }
    mFileSystemMasterClientPool = new FileSystemMasterClientPool(mMasterClientContext);
    mBlockMasterClientPool = new BlockMasterClientPool(mMasterClientContext);
    mBlockWorkerClientPoolMap = new ConcurrentHashMap<>();
    mUriValidationEnabled = ctx.getUriValidationEnabled();
  }

  /**
   * Closes all the resources associated with the context. Make sure all the resources are released
   * back to this context before calling this close. After closing the context, all the resources
   * that acquired from this context might fail. Only call this when you are done with using
   * the {@link FileSystem} associated with this {@link FileSystemContext}.
   */
  @Override
  public synchronized void close() throws IOException {
    LOG.debug("Closing context with id: {}", mId);
    mReinitializer.close();
    closeContext();
    LOG.debug("Closed context with id: {}", mId);
  }

  private synchronized void closeContext() throws IOException {
    if (!mClosed.get()) {
      // Setting closed should be the first thing we do because if any of the close operations
      // fail we'll only have a half-closed object and performing any more operations or closing
      // again on a half-closed object can possibly result in more errors (i.e. NPE). Setting
      // closed first is also recommended by the JDK that in implementations of #close() that
      // developers should first mark their resources as closed prior to any exceptions being
      // thrown.
      mClosed.set(true);
      LOG.debug("Closing fs master client pool with current size: {} for id: {}",
          mFileSystemMasterClientPool.size(), mId);
      mFileSystemMasterClientPool.close();
      mFileSystemMasterClientPool = null;
      LOG.debug("Closing block master client pool with size: {} for id: {}",
          mBlockMasterClientPool.size(), mId);
      mBlockMasterClientPool.close();
      mBlockMasterClientPool = null;
      for (BlockWorkerClientPool pool : mBlockWorkerClientPoolMap.values()) {
        LOG.debug("Closing block worker client pool with size: {} for id: {}", pool.size(), mId);
        pool.close();
      }
      // Close worker group after block master clients in order to allow
      // clean termination for open streams.
      mBlockWorkerClientPoolMap.clear();
      mBlockWorkerClientPoolMap = null;
      mLocalWorkerInitialized = false;
      mLocalWorker = null;

      if (mMetricsEnabled) {
        MetricsHeartbeatContext.removeHeartbeat(getClientContext());
      }
    } else {
      LOG.warn("Attempted to close FileSystemContext which has already been closed or not "
          + "initialized.");
    }
  }

  /**
   * Acquires the resource to block reinitialization.
   *
   * If reinitialization is happening, this method will block until reinitialization succeeds or
   * fails, if it fails, a RuntimeException will be thrown explaining the
   * reinitialization's failure and automatically closes the resource.
   *
   * RuntimeException is thrown because this method is called before requiring resources from the
   * context, if reinitialization fails, the resources might be half closed, to prevent resource
   * leaks, we thrown RuntimeException here to force callers to fail since there is no way to
   * recover.
   *
   * @return the resource
   */
  public ReinitBlockerResource blockReinit() {
    try {
      return mReinitializer.block();
    } catch (InterruptedException e) {
      Thread.currentThread().interrupt();
      throw new RuntimeException(e);
    } catch (IOException e) {
      throw new RuntimeException(e);
    }
  }

  /**
   * Closes the context, updates configuration from meta master, then re-initializes the context.
   *
   * The reinitializer is not closed, which means the heartbeat thread inside it is not stopped.
   * The reinitializer will be reset with the updated context if reinitialization succeeds,
   * otherwise, the reinitializer is not reset.
   *
   * Blocks until there is no active RPCs.
   *
   * @param updateClusterConf whether cluster level configuration should be updated
   * @param updatePathConf whether path level configuration should be updated
   * @throws UnavailableException when failed to load configuration from master
   * @throws IOException when failed to close the context
   */
  public void reinit(boolean updateClusterConf, boolean updatePathConf)
      throws UnavailableException, IOException {
    try (Closeable r = mReinitializer.allow()) {
      InetSocketAddress masterAddr;
      try {
        masterAddr = getMasterAddress();
      } catch (IOException e) {
        throw new UnavailableException("Failed to get master address during reinitialization", e);
      }
      try {
        getClientContext().loadConf(masterAddr, updateClusterConf, updatePathConf);
      } catch (AlluxioStatusException e) {
        // Failed to load configuration from meta master, maybe master is being restarted,
        // or their is a temporary network problem, give up reinitialization. The heartbeat thread
        // will try to reinitialize in the next heartbeat.
        throw new UnavailableException(String.format("Failed to load configuration from "
            + "meta master (%s) during reinitialization", masterAddr), e);
      }
      LOG.debug("Reinitializing FileSystemContext: update cluster conf: {}, update path conf:"
          + " {}", updateClusterConf, updateClusterConf);
      closeContext();
      ReconfigurableRegistry.update();
      initContext(getClientContext(), mMasterAddresses != null
          ? MasterInquireClient.Factory.createForAddresses(mMasterAddresses,
          getClusterConf(), getClientContext().getUserState())
          : MasterInquireClient.Factory.create(getClusterConf(),
          getClientContext().getUserState()));
      LOG.debug("FileSystemContext re-initialized");
      mReinitializer.onSuccess();
    }
  }

  /**
   * @return the unique ID of this context
   */
  public String getId() {
    return mId;
  }

  /**
   * @return the {@link MasterClientContext} backing this context
   */
  public MasterClientContext getMasterClientContext() {
    return mMasterClientContext;
  }

  /**
   * @return the {@link ClientContext} backing this {@link FileSystemContext}
   */
  public ClientContext getClientContext() {
    return mMasterClientContext;
  }

  /**
   * @return the cluster level configuration backing this {@link FileSystemContext}
   */
  public AlluxioConfiguration getClusterConf() {
    return getClientContext().getClusterConf();
  }

  /**
   * The path level configuration is a {@link SpecificPathConfiguration}.
   *
   * If path level configuration has never been loaded from meta master yet, it will be loaded.
   *
   * @param path the path to get the configuration for
   * @return the path level configuration for the specific path
   */
  public AlluxioConfiguration getPathConf(AlluxioURI path) {
    return new SpecificPathConfiguration(getClientContext().getClusterConf(),
        getClientContext().getPathConf(), path);
  }

  /**
   * @return the master address
   * @throws UnavailableException if the master address cannot be determined
   */
  public synchronized InetSocketAddress getMasterAddress() throws UnavailableException {
    return mMasterClientContext.getMasterInquireClient().getPrimaryRpcAddress();
  }

  /**
   * @return {@code true} if URI validation is enabled
   */
  public synchronized boolean getUriValidationEnabled() {
    return mUriValidationEnabled;
  }

  /**
   * Acquires a file system master client from the file system master client pool. The resource is
   * {@code Closeable}.
   *
   * @return the acquired file system master client resource
   */
  public CloseableResource<FileSystemMasterClient> acquireMasterClientResource() {
    try (ReinitBlockerResource r = blockReinit()) {
      return acquireClosableClientResource(mFileSystemMasterClientPool);
    }
  }

  /**
   * Acquires a block master client resource from the block master client pool. The resource is
   * {@code Closeable}.
   *
   * @return the acquired block master client resource
   */
  public CloseableResource<BlockMasterClient> acquireBlockMasterClientResource() {
    try (ReinitBlockerResource r = blockReinit()) {
      return acquireClosableClientResource(mBlockMasterClientPool);
    }
  }

  /**
   * Acquire a client resource from {@link #mBlockMasterClientPool} or
   * {@link #mFileSystemMasterClientPool}.
   *
   * Because it's possible for a context re-initialization to occur while the resource is
   * acquired this method uses an inline class which will save the reference to the pool used to
   * acquire the resource.
   *
   * There are three different cases to which may occur during the release of the resource
   *
   * 1. release while the context is re-initializing
   *    - The original {@link #mBlockMasterClientPool} or {@link #mFileSystemMasterClientPool}
   *    may be null, closed, or overwritten with a difference pool. The inner class here saves
   *    the original pool from being GCed because it holds a reference to the pool that was used
   *    to acquire the client initially. Releasing into the closed pool is harmless.
   * 2. release after the context has been re-initialized
   *    - Similar to the above scenario the original {@link #mBlockMasterClientPool} or
   *    {@link #mFileSystemMasterClientPool} are going to be using an entirely new pool. Since
   *    this method will save the original pool reference, this method would result in releasing
   *    into a closed pool which is harmless
   * 3. release before any re-initialization
   *    - This is the normal case. There are no special considerations
   *
   * @param pool the pool to acquire from and release to
   * @param <T> the resource type
   * @return a {@link CloseableResource}
   */
  private <T> CloseableResource<T> acquireClosableClientResource(DynamicResourcePool<T> pool) {
    try {
      return new CloseableResource<T>(pool.acquire()) {
        @Override
        public void closeResource() {
          pool.release(get());
        }
      };
    } catch (IOException e) {
      throw new RuntimeException(e);
    }
  }

  /**
   * Acquires a block worker client from the client pools. If there is no available client instance
   * available in the pool, it tries to create a new one. And an exception is thrown if it fails to
   * create a new one.
   *
   * @param workerNetAddress the network address of the channel
   * @return the acquired block worker resource
   */
  public CloseableResource<BlockWorkerClient> acquireBlockWorkerClient(
      final WorkerNetAddress workerNetAddress)
      throws IOException {
    try (ReinitBlockerResource r = blockReinit()) {
      return acquireBlockWorkerClientInternal(workerNetAddress, getClientContext(),
          getClientContext().getUserState());
    }
  }

  private CloseableResource<BlockWorkerClient> acquireBlockWorkerClientInternal(
      final WorkerNetAddress workerNetAddress, final ClientContext context, UserState userState)
      throws IOException {
    SocketAddress address = NetworkAddressUtils
        .getDataPortSocketAddress(workerNetAddress, context.getClusterConf());
    GrpcServerAddress serverAddress = GrpcServerAddress.create(workerNetAddress.getHost(), address);
    final ClientPoolKey key = new ClientPoolKey(address, AuthenticationUtils
            .getImpersonationUser(userState.getSubject(), context.getClusterConf()));
    final ConcurrentHashMap<ClientPoolKey, BlockWorkerClientPool> poolMap =
        mBlockWorkerClientPoolMap;
    BlockWorkerClientPool pool = poolMap.computeIfAbsent(
        key,
        k -> new BlockWorkerClientPool(userState, serverAddress,
            context.getClusterConf().getInt(PropertyKey.USER_BLOCK_WORKER_CLIENT_POOL_MIN),
            context.getClusterConf().getInt(PropertyKey.USER_BLOCK_WORKER_CLIENT_POOL_MAX),
            context.getClusterConf())
    );
    return new CloseableResource<BlockWorkerClient>(pool.acquire()) {
      @Override
      public void closeResource() {
        releaseBlockWorkerClient(get(), key, poolMap);
      }
    };
  }

  /**
   * Releases a block worker client to the client pools.
   *
   * @param client the client to release
   * @param key the key in the map of the pool from which the client was acquired
   * @param poolMap the client pool map
   */
  private static void releaseBlockWorkerClient(BlockWorkerClient client, final ClientPoolKey key,
      ConcurrentHashMap<ClientPoolKey, BlockWorkerClientPool> poolMap) {
    if (client == null) {
      return;
    }
    if (poolMap.containsKey(key)) {
      poolMap.get(key).release(client);
    } else {
      LOG.warn("No client pool for key {}, closing client instead. Context may have been closed",
          key);
      try {
        client.close();
      } catch (IOException e) {
        LOG.warn("Error closing block worker client for key {}", key, e);
      }
    }
  }

  /**
   * @return if the current client is embedded in a worker
   */
  public synchronized boolean hasProcessLocalWorker() {
    return mBlockWorker != null;
  }

  /**
   * Acquires the internal block worker as a gateway for worker internal clients to communicate
   * with the local worker directly without going through external RPC frameworks.
   *
   * @return the acquired block worker or null if this client is not interal to a block worker
   */
  public Optional<BlockWorker> getProcessLocalWorker() {
    return Optional.ofNullable(mBlockWorker);
  }

  /**
   * @return if there is a local worker running the same machine
   */
  public synchronized boolean hasNodeLocalWorker() throws IOException {
    if (!mLocalWorkerInitialized) {
      initializeLocalWorker();
    }
    return mLocalWorker != null;
  }

  /**
   * @return a local worker running the same machine, or null if none is found
   */
  public synchronized WorkerNetAddress getNodeLocalWorker() throws IOException {
    if (!mLocalWorkerInitialized) {
      initializeLocalWorker();
    }
    return mLocalWorker;
  }

  /**
   * Gets the cached worker information list.
   * This method is relatively cheap as the result is cached, but may not
   * be up-to-date. If up-to-date worker info list is required,
   * use {@link #getAllWorkers()} instead.
   *
   * @return the info of all block workers eligible for reads and writes
   */
  public synchronized List<BlockWorkerInfo> getCachedWorkers() throws IOException {
    if (mWorkerInfoList == null || mWorkerInfoList.isEmpty() || mWorkerRefreshPolicy.attempt()) {
      mWorkerInfoList = getAllWorkers();
    }
    return mWorkerInfoList;
  }

  /**
   * Gets the worker information list.
   * This method is more expensive than {@link #getCachedWorkers()}.
   * Used when more up-to-date data is needed.
   *
   * @return the info of all block workers
   */
  private List<BlockWorkerInfo> getAllWorkers() throws IOException {
    try (CloseableResource<BlockMasterClient> masterClientResource =
             acquireBlockMasterClientResource()) {
      return masterClientResource.get().getWorkerInfoList().stream()
          .map(w -> new BlockWorkerInfo(w.getAddress(), w.getCapacityBytes(), w.getUsedBytes()))
          .collect(toList());
    }
  }

  private void initializeLocalWorker() throws IOException {
    List<WorkerNetAddress> addresses = getWorkerAddresses();
    if (!addresses.isEmpty()) {
      if (addresses.get(0).getHost().equals(NetworkAddressUtils.getClientHostName(
          getClusterConf()))) {
        mLocalWorker = addresses.get(0);
      }
    }
    mLocalWorkerInitialized = true;
  }

  /**
   * @return if there are any local workers, the returned list will ONLY contain the local workers,
   *         otherwise a list of all remote workers will be returned
   */
  private List<WorkerNetAddress> getWorkerAddresses() throws IOException {
    List<WorkerInfo> infos;
    BlockMasterClient blockMasterClient = mBlockMasterClientPool.acquire();
    try {
      infos = blockMasterClient.getWorkerInfoList();
    } finally {
      mBlockMasterClientPool.release(blockMasterClient);
    }
    if (infos.isEmpty()) {
      throw new UnavailableException(ExceptionMessage.NO_WORKER_AVAILABLE.getMessage());
    }

    // Convert the worker infos into net addresses, if there are local addresses, only keep those
    List<WorkerNetAddress> workerNetAddresses = new ArrayList<>();
    List<WorkerNetAddress> localWorkerNetAddresses = new ArrayList<>();
    String localHostname = NetworkAddressUtils.getClientHostName(getClusterConf());
    for (WorkerInfo info : infos) {
      WorkerNetAddress netAddress = info.getAddress();
      if (netAddress.getHost().equals(localHostname)) {
        localWorkerNetAddresses.add(netAddress);
      }
      workerNetAddresses.add(netAddress);
    }

    return localWorkerNetAddresses.isEmpty() ? workerNetAddresses : localWorkerNetAddresses;
  }

  /**
   * Gets the readBlockLocationPolicy.
   *
   * @param alluxioConf Alluxio configuration
   *
   * @return the readBlockLocationPolicy
   */
  public BlockLocationPolicy getReadBlockLocationPolicy(AlluxioConfiguration alluxioConf) {
    return mBlockLocationPolicyMap.computeIfAbsent(
        alluxioConf.getClass(PropertyKey.USER_UFS_BLOCK_READ_LOCATION_POLICY),
        pc -> BlockLocationPolicy.Factory.create(pc, alluxioConf));
  }

  /**
   * Gets the writeBlockLocationPolicy.
   *
   * @param alluxioConf Alluxio configuration
   *
   * @return the writeBlockLocationPolicy
   */
  public BlockLocationPolicy getWriteBlockLocationPolicy(AlluxioConfiguration alluxioConf) {
    return mBlockLocationPolicyMap.computeIfAbsent(
        alluxioConf.getClass(PropertyKey.USER_BLOCK_WRITE_LOCATION_POLICY),
        pc -> BlockLocationPolicy.Factory.create(pc, alluxioConf));
  }

  /**
   * Key for block worker client pools. This requires both the worker address and the username, so
   * that block workers are created for different users.
   */
  private static final class ClientPoolKey {
    private final SocketAddress mSocketAddress;
    private final String mUsername;

    public ClientPoolKey(SocketAddress socketAddress, String username) {
      mSocketAddress = socketAddress;
      mUsername = username;
    }

    @Override
    public int hashCode() {
      return Objects.hashCode(mSocketAddress, mUsername);
    }

    @Override
    public boolean equals(Object o) {
      if (this == o) {
        return true;
      }
      if (!(o instanceof ClientPoolKey)) {
        return false;
      }
      ClientPoolKey that = (ClientPoolKey) o;
      return Objects.equal(mSocketAddress, that.mSocketAddress)
          && Objects.equal(mUsername, that.mUsername);
    }

    @Override
    public String toString() {
      return MoreObjects.toStringHelper(this)
          .add("socketAddress", mSocketAddress)
          .add("username", mUsername)
          .toString();
    }
  }
}<|MERGE_RESOLUTION|>--- conflicted
+++ resolved
@@ -166,11 +166,9 @@
   @GuardedBy("this")
   private final RefreshPolicy mWorkerRefreshPolicy;
 
-<<<<<<< HEAD
   private final List<InetSocketAddress> mMasterAddresses;
-=======
+
   private final Map<Class, BlockLocationPolicy> mBlockLocationPolicyMap;
->>>>>>> fe78f08c
 
   /**
    * Creates a {@link FileSystemContext} with an empty subject, default config
