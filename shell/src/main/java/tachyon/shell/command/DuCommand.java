--- conflicted
+++ resolved
@@ -65,15 +65,9 @@
     } catch (TachyonException e) {
       throw new IOException(e.getMessage());
     }
-<<<<<<< HEAD
-    for (FileInfo file : files) {
-      if (file.isFolder()) {
-        TachyonURI subFolder = new TachyonURI(file.getPath());
-=======
     for (URIStatus status : statuses) {
       if (status.isFolder()) {
         TachyonURI subFolder = new TachyonURI(status.getPath());
->>>>>>> 292a0fab
         sizeInBytes += getFileOrFolderSize(tachyonFS, subFolder);
       } else {
         sizeInBytes += status.getLength();
