--- conflicted
+++ resolved
@@ -342,7 +342,6 @@
         validCacheTime = UfsAbsentPathCache.ALWAYS;
       }
     } else {
-<<<<<<< HEAD
       if (syncPathCache.isCrossCluster()) {
         // with cross cluster we rely on invalidation messages to know if
         // a file has been added or removed
@@ -352,11 +351,6 @@
             Configuration.getMs(PropertyKey.USER_FILE_METADATA_SYNC_INTERVAL);
         validCacheTime = mClock.millis() - syncInterval;
       }
-=======
-      long syncInterval = options.hasSyncIntervalMs() ? options.getSyncIntervalMs() :
-          Configuration.getMs(PropertyKey.USER_FILE_METADATA_SYNC_INTERVAL);
-      validCacheTime = mClock.millis() - syncInterval;
->>>>>>> 3b831f0d
     }
     mStatusCache = new UfsStatusCache(fsMaster.mSyncPrefetchExecutorIns,
         fsMaster.getAbsentPathCache(), validCacheTime);
@@ -381,15 +375,9 @@
   public InodeSyncStream(LockingScheme rootScheme, DefaultFileSystemMaster fsMaster,
       SyncPathCache syncPathCache,
       RpcContext rpcContext, DescendantType descendantType, FileSystemMasterCommonPOptions options,
-<<<<<<< HEAD
-      boolean isGetFileInfo, boolean forceSync, boolean loadOnly, boolean loadAlways) {
-    this(rootScheme, fsMaster, syncPathCache, rpcContext, descendantType, options, null, null,
-        isGetFileInfo, forceSync, loadOnly, loadAlways);
-=======
       boolean forceSync, boolean loadOnly, boolean loadAlways) {
     this(rootScheme, fsMaster, syncPathCache, rpcContext, descendantType, options, null, null,
         forceSync, loadOnly, loadAlways);
->>>>>>> 3b831f0d
   }
 
   /**
@@ -559,11 +547,6 @@
       // TODO(gpang): Do we need special handling for failures and thread interrupts?
       mUfsSyncPathCache.notifySyncedPath(mRootScheme.getPath(), mDescendantType,
           mStartTime, childOldestSkippedSync);
-<<<<<<< HEAD
-    } else {
-      mUfsSyncPathCache.failedSyncPath(mRootScheme.getPath());
-=======
->>>>>>> 3b831f0d
     }
     mStatusCache.cancelAllPrefetch();
     mSyncPathJobs.forEach(f -> f.cancel(true));
@@ -613,11 +596,7 @@
    * @param path The path to sync
    * @return true if this path was synced
    */
-<<<<<<< HEAD
-  private SyncResult processSyncPath(AlluxioURI path) {
-=======
   private SyncResult processSyncPath(AlluxioURI path) throws InvalidPathException {
->>>>>>> 3b831f0d
     if (path == null) {
       return SyncResult.INVALID_RESULT;
     }
@@ -635,7 +614,7 @@
       scheme = new LockingScheme(path, LockPattern.READ, true);
     } else {
       scheme = new LockingScheme(path, LockPattern.READ, mSyncOptions,
-          mUfsSyncPathCache, mDescendantType);
+          mUfsSyncPathCache, mDescendantType, mMountTable.isCrossClusterMount(path));
     }
 
     if (!scheme.shouldSync().isShouldSync() && !mForceSync) {
@@ -717,11 +696,7 @@
     // The requested path already exists in Alluxio.
     Inode inode = inodePath.getInode();
     // initialize sync children to true if it is a listStatus call on a directory
-<<<<<<< HEAD
-    boolean syncChildren = inode.isDirectory() // && !mIsGetFileInfo
-=======
     boolean syncChildren = inode.isDirectory()
->>>>>>> 3b831f0d
         && !mDescendantType.equals(DescendantType.NONE);
 
     // if the lock pattern is WRITE_EDGE, then we can sync (update or delete). Otherwise, if it is
@@ -927,7 +902,7 @@
   * must be set in the {@link LoadMetadataContext} in order to successfully create the inodes.
   */
   private void loadMetadata(LockedInodePath inodePath, LoadMetadataContext context)
-      throws AccessControlException, BlockInfoException, FileAlreadyCompletedException,
+      throws BlockInfoException, FileAlreadyCompletedException,
       FileDoesNotExistException, InvalidFileSizeException, InvalidPathException, IOException {
     AlluxioURI path = inodePath.getUri();
     MountTable.Resolution resolution = mMountTable.resolve(path);
@@ -1178,7 +1153,7 @@
    */
   static void loadDirectoryMetadata(RpcContext rpcContext, LockedInodePath inodePath,
       LoadMetadataContext context, MountTable mountTable, DefaultFileSystemMaster fsMaster)
-      throws FileDoesNotExistException, InvalidPathException, AccessControlException, IOException {
+      throws FileDoesNotExistException, InvalidPathException, IOException {
     // Return if the full path exists because the sync cares only about keeping up with the UFS
     // If the mount point target path exists, the later mount logic will complain.
     if (inodePath.fullPathExists()) {
@@ -1186,9 +1161,9 @@
     }
     MountTable.Resolution resolution = mountTable.resolve(inodePath.getUri());
     // create the actual metadata
-    loadDirectoryMetadataInternal(rpcContext, context, inodePath, resolution.getUri(),
-        resolution.getUfsClient(), fsMaster, mountTable.isMountPoint(inodePath.getUri()),
-            resolution.getShared());
+    loadDirectoryMetadataInternal(rpcContext, mountTable, context, inodePath, resolution.getUri(),
+        resolution.getMountId(), resolution.getUfsClient(), fsMaster,
+        mountTable.isMountPoint(inodePath.getUri()), resolution.getShared());
   }
 
   /**
@@ -1196,25 +1171,24 @@
    * the target mount path.
    */
   static void loadMountPointDirectoryMetadata(RpcContext rpcContext, LockedInodePath inodePath,
-      LoadMetadataContext context, boolean isShared, AlluxioURI ufsUri,
-      UfsManager.UfsClient ufsClient, DefaultFileSystemMaster fsMaster) throws
-      FileDoesNotExistException, IOException, InvalidPathException, AccessControlException {
+      LoadMetadataContext context, MountTable mountTable, long mountId, boolean isShared,
+      AlluxioURI ufsUri, UfsManager.UfsClient ufsClient, DefaultFileSystemMaster fsMaster) throws
+      FileDoesNotExistException, IOException, InvalidPathException {
     if (inodePath.fullPathExists()) {
       return;
     }
     // create the actual metadata
-    loadDirectoryMetadataInternal(rpcContext, context, inodePath, ufsUri,
-        ufsClient, fsMaster, true, isShared);
+    loadDirectoryMetadataInternal(rpcContext, mountTable, context, inodePath, ufsUri,
+        mountId, ufsClient, fsMaster, true, isShared);
   }
 
   /**
    * Creates the actual inodes based on the given context and configs.
    */
-  private static void loadDirectoryMetadataInternal(RpcContext rpcContext,
-      LoadMetadataContext context, LockedInodePath inodePath, AlluxioURI ufsUri,
+  private static void loadDirectoryMetadataInternal(RpcContext rpcContext, MountTable mountTable,
+      LoadMetadataContext context, LockedInodePath inodePath, AlluxioURI ufsUri, long mountId,
       UfsManager.UfsClient ufsClient, DefaultFileSystemMaster fsMaster, boolean isMountPoint,
-      boolean isShared) throws FileDoesNotExistException, InvalidPathException,
-      AccessControlException, IOException {
+      boolean isShared) throws FileDoesNotExistException, InvalidPathException, IOException {
     CreateDirectoryContext createDirectoryContext = CreateDirectoryContext.defaults();
     createDirectoryContext.getOptions()
         .setRecursive(context.getOptions().getCreateAncestors()).setAllowExists(false)
@@ -1229,7 +1203,7 @@
     DefaultAccessControlList defaultAcl = null;
     try (CloseableResource<UnderFileSystem> ufsResource = ufsClient.acquireUfsResource()) {
       UnderFileSystem ufs = ufsResource.get();
-      Counter accessMetric = mountTable.getUfsSyncMetric(resolution.getMountId());
+      Counter accessMetric = mountTable.getUfsSyncMetric(mountId);
       if (context.getUfsStatus() == null) {
         context.setUfsStatus(ufs.getExistingDirectoryStatus(ufsUri.toString()));
         accessMetric.inc();
