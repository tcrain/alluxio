/*
 * The Alluxio Open Foundation licenses this work under the Apache License, version 2.0
 * (the "License"). You may not use this work except in compliance with the License, which is
 * available at www.apache.org/licenses/LICENSE-2.0
 *
 * This software is distributed on an "AS IS" basis, WITHOUT WARRANTIES OR CONDITIONS OF ANY KIND,
 * either express or implied, as more fully set forth in the License.
 *
 * See the NOTICE file distributed with this work for information regarding copyright ownership.
 */

package alluxio.master.file.meta;

import alluxio.AlluxioURI;
import alluxio.collections.Pair;
import alluxio.conf.Configuration;
import alluxio.conf.PropertyKey;
import alluxio.exception.InvalidPathException;
import alluxio.file.options.DescendantType;
import alluxio.resource.LockResource;
import alluxio.util.io.PathUtils;

import com.github.benmanes.caffeine.cache.Cache;
import com.github.benmanes.caffeine.cache.Caffeine;
import com.google.common.annotations.VisibleForTesting;
import com.google.common.base.Preconditions;
import org.slf4j.Logger;
import org.slf4j.LoggerFactory;

import java.time.Clock;
import java.util.Objects;
import java.util.Optional;
<<<<<<< HEAD
import java.util.function.Function;
=======
import java.util.concurrent.locks.Lock;
import java.util.concurrent.locks.ReentrantLock;
>>>>>>> 8db6820b
import javax.annotation.Nullable;
import javax.annotation.concurrent.ThreadSafe;

/**
 * A cache of paths that have been synchronized or have been marked as not being synchronized with
 * the UFS. Paths are mapped to time values that indicate their last synchronization or
 * invalidation.
 *
 * Synchronization times are updated only at the root path for which a sync was performed by
 * {@link alluxio.master.file.InodeSyncStream}.
 * Each path contains the following values concerning synchronization:
 * - recursiveValidationTime: the last time a sync was successful on this path that included syncing
 * all of its children recursively
 * - validationTime: the last time a sync was successful on this path
 * - directValidationTime: the last time a sync was successful on the path which (at least)
 * included itself and its direct children
 * - validationTime: the last time a sync was successful on this path which (at least)
 * included itself
 * Each path additionally contains the following values considering invalidation:
 * - invalidationTime: the last time this exact path was invalidated
 * - directChildInvalidation: the last time a direct child of this path was invalidated
 * - recursiveChildInvalidation: the last time a non-direct child of this path was invalidated
 * - isFile: when checking if a file needs to be synced, any descendant type from the most
 * recent sync will be valid
 *
 * Whenever an invalidation is received the path, and its parents up to the root have their
 * appropriate invalidation times updated. Validation times are updated on the path
 * when {@link #notifySyncedPath} is called on the root sync path after a successful sync.
 *
 * Checking if a path needs to be synchronized involves checking the appropriate validation
 * and invalidation times at each path component up to the root.
 */
@ThreadSafe
public class InvalidationSyncCache {
  private static final Logger LOG = LoggerFactory.getLogger(InvalidationSyncCache.class);

  private final Cache<String, SyncState> mItems = Caffeine.newBuilder()
      .maximumSize(Configuration.getInt(PropertyKey.MASTER_UFS_PATH_CACHE_CAPACITY)).build();
  private final Clock mClock;
<<<<<<< HEAD
  private final Function<AlluxioURI, Optional<AlluxioURI>> mReverseResolution;
=======
  // we keep the root as a separate value as we never want to evict it,
  // and instead we just update it under a lock
  private final SyncState mRoot = new SyncState();
  private final Lock mRootLock = new ReentrantLock();
>>>>>>> 8db6820b

  /**
   * Creates a new instance of {@link InvalidationSyncCache}.
   * @param clock the clock to use to compute sync times
   * @param reverseResolution function from ufs path to alluxio path
   */
  public InvalidationSyncCache(
      Clock clock, Function<AlluxioURI, Optional<AlluxioURI>> reverseResolution) {
    mReverseResolution = Objects.requireNonNull(reverseResolution);
    mClock = Objects.requireNonNull(clock);
  }

  /**
   * There is a most one writer at a time to a sync state.
   * But multiple readers may be reading the values while they
   * are being updated, thus the values are volatile.
   */
  private static class SyncState {
    volatile long mDirectChildInvalidation = 0;
    volatile long mRecursiveChildInvalidation = 0;
    volatile long mInvalidationTime = 0;
    volatile long mValidationTime = 0;
    volatile long mDirectValidationTime = 0;
    volatile long mRecursiveValidationTime = 0;
    volatile boolean mIsFile = false;

    void setInvalidationTime(long time) {
      mInvalidationTime = time;
    }

    void setDirectChildInvalidation(long time) {
      if (time > mDirectChildInvalidation) {
        mDirectChildInvalidation = time;
      }
    }

    void setRecursiveChildInvalidation(long time) {
      if (time > mRecursiveChildInvalidation) {
        mRecursiveChildInvalidation = time;
      }
    }

    void setValidationTime(long time, DescendantType descendantType) {
      mValidationTime = time;
      if (descendantType == DescendantType.ALL) {
        mRecursiveValidationTime = time;
        mDirectValidationTime = time;
      } else if (descendantType == DescendantType.ONE) {
        mDirectValidationTime = time;
      }
    }
  }

  /**
   * Called when starting a sync.
   * @return the time at the start of the sync
   */
  public long startSync() {
    return mClock.millis();
  }

  /**
   * Get sync times for a given path if they exist in the cache.
   * @param path the path to check
   * @return a pair of sync times, where element 0 is the direct sync time
   * and element 1 is the recursive sync time
   */
  public Optional<Pair<Long, Long>> getSyncTimesForPath(AlluxioURI path) {
    SyncState state = path.getPath().equals(AlluxioURI.SEPARATOR)
        ? mRoot : mItems.getIfPresent(path.getPath());
    return Optional.ofNullable(state).map(syncState ->
        new Pair<>(syncState.mValidationTime, syncState.mRecursiveValidationTime));
  }

  /**
   * Check if sync should happen.
   * A path is checked starting from the full path, all the way up to the root.
   * At each path the largest validation time and invalidation time is computed depending
   * on its descendant type. At the end if the invalidation is more recent than the validation
   * then a sync is needed. Otherwise, a sync is needed based on the difference between
   * the current time and the last sync time and the interval.
   * @param path the path to check
   * @param intervalMs the frequency in ms that the sync should happen
   * @param descendantType the descendant type of the operation being performed
   * @return a {@link SyncCheck} object indicating if a sync should be performed
   */
  public SyncCheck shouldSyncPath(AlluxioURI path, long intervalMs, DescendantType descendantType)
      throws InvalidPathException {
    if (intervalMs == 0) {
      // Always sync.
      return SyncCheck.SHOULD_SYNC;
    }
    int parentLevel = 0;
    String currPath = path.getPath();

    long lastValidationTime = 0;
    long lastInvalidationTime = 0;
    SyncState syncState;
    boolean isFile = false;
    while (true) {
      syncState = currPath.equals(AlluxioURI.SEPARATOR) ? mRoot : mItems.getIfPresent(currPath);
      if (syncState != null) {
        // we always check if the current path has been invalidated
        lastInvalidationTime = Math.max(lastInvalidationTime,
            syncState.mInvalidationTime);
        switch (parentLevel) {
          case 0: // the base path
            isFile = syncState.mIsFile;
            switch (descendantType) {
              case NONE:
                // we are syncing no children, so we use our validation time
                lastValidationTime = Math.max(lastValidationTime, syncState.mValidationTime);
                break;
              case ONE:
                // if the last sync on this path was a file, then we can use
                // the normal validation time, as it has no children
                lastValidationTime = Math.max(lastValidationTime, isFile
                    ? syncState.mValidationTime : syncState.mDirectValidationTime);
                // since we are syncing the children, we must check if a child was invalidated
                lastInvalidationTime = Math.max(lastInvalidationTime,
                    syncState.mDirectChildInvalidation);
                break;
              case ALL:
                // if the last sync on this path was a file, then we can use
                // the normal validation time, as it has no children
                lastValidationTime = Math.max(lastValidationTime, isFile
                    ? syncState.mValidationTime : syncState.mRecursiveValidationTime);
                // since we are syncing recursively, we must check if any recursive
                // child was invalidated
                lastInvalidationTime = Math.max(lastInvalidationTime,
                    syncState.mRecursiveChildInvalidation);
                break;
              default:
                throw new RuntimeException("Unexpected descendant type " + descendantType);
            }
            break;
          case 1: // at the parent path
            lastValidationTime = Math.max(lastValidationTime,
                isFile ? syncState.mDirectValidationTime :
                descendantType != DescendantType.NONE ? syncState.mRecursiveValidationTime
                    : syncState.mDirectValidationTime);
            break;
          default: // at a higher ancestor path
            lastValidationTime = Math.max(lastValidationTime, syncState.mRecursiveValidationTime);
        }
      }
      if (currPath.equals(AlluxioURI.SEPARATOR)) {
        break;
      }
      currPath = PathUtils.getParent(currPath);
      parentLevel++;
    }
    long currentTime = mClock.millis();
    SyncCheck result;

    if (lastInvalidationTime == 0 && intervalMs < 0) {
      // if no invalidation, and a negative interval then do not sync
      result = SyncCheck.SHOULD_NOT_SYNC;
    } else if (lastInvalidationTime >= lastValidationTime) {
      // if a recent invalidation then we always sync
      result = SyncCheck.SHOULD_SYNC;
    } else if (intervalMs < 0) {
      // do not sync with a negative interval
      result = SyncCheck.SHOULD_NOT_SYNC;
    } else if ((currentTime - lastValidationTime) >= intervalMs) {
      // syncing is needed based on an interval
      result = SyncCheck.SHOULD_SYNC;
    } else {
      // syncing is not needed based on an interval
      result = SyncCheck.shouldNotSyncWithTime(lastValidationTime);
    }
    LOG.debug("Result of should sync path {}: {}, invalidation time: {}, validation time: {},"
            + " clock time: {}",
        result, path, lastInvalidationTime, lastValidationTime, currentTime);
    return result;
  }

  /**
   * Notify that a UFS path has been invalidated.
   * @param ufsPath the ufs path
   */
  public void notifyUfsInvalidation(AlluxioURI ufsPath) throws InvalidPathException {
    Optional<AlluxioURI> path = mReverseResolution.apply(ufsPath);
    if (path.isPresent()) {
      notifyInvalidation(path.get());
    } else {
      LOG.warn("Received cross cluster invalidation for non mounted ufs path {}", ufsPath);
    }
  }

  /**
   * Notify that a path has been invalidated.
   * @param path the path
   */
  @VisibleForTesting
  public void notifyInvalidation(AlluxioURI path) throws InvalidPathException {
    int parentLevel = 0;
    String currPath = path.getPath();
    long time = mClock.millis();
    LOG.debug("Set sync invalidation for path {} at time {}", path, time);

    if (currPath.equals(AlluxioURI.SEPARATOR)) {
      try (LockResource ignored = new LockResource(mRootLock)) {
        mRoot.setInvalidationTime(time);
      }
    } else {
      mItems.asMap().compute(currPath, (key, state) -> {
        if (state == null) {
          state = new SyncState();
        }
        // set the invalidation time for the path
        state.setInvalidationTime(time);
        return state;
      });
    }
    while (!currPath.equals(AlluxioURI.SEPARATOR)) {
      currPath = PathUtils.getParent(currPath);
      parentLevel++;
      if (currPath.equals(AlluxioURI.SEPARATOR)) {
        try (LockResource ignored = new LockResource(mRootLock)) {
          updateParentInvalidation(mRoot, time, parentLevel);
        }
      } else {
        final int finalParentLevel = parentLevel;
        mItems.asMap().compute(currPath, (key, state) -> {
          if (state == null) {
            state = new SyncState();
          }
          updateParentInvalidation(state, time, finalParentLevel);
          return state;
        });
      }
    }
  }

  private void updateParentInvalidation(SyncState state, long time, long parentLevel) {
    if (parentLevel == 1) {
      // the parent has had a direct child invalidated
      state.setDirectChildInvalidation(time);
    }
    // the parent has had a recursive child invalidated
    state.setRecursiveChildInvalidation(time);
  }

  /**
   * Notify sync happened.
   * @param path the synced path
   * @param descendantType the descendant type for the performed operation
   * @param startTime the time at which the sync was started
   * @param syncTime the time to set the sync success to, if null then the current
   *                 clock time is used
   * @param isFile true if the synced path is a file
   */
  public void notifySyncedPath(
      AlluxioURI path, DescendantType descendantType, long startTime, @Nullable Long syncTime,
      boolean isFile) {
    long time = syncTime == null ? startTime :
        Math.min(startTime, syncTime);
    if (path.getPath().equals(AlluxioURI.SEPARATOR)) {
      try (LockResource ignored = new LockResource(mRootLock)) {
        Preconditions.checkState(!isFile);
        updateSyncState(mRoot, time, startTime, false, descendantType);
      }
    } else {
      mItems.asMap().compute(path.getPath(), (key, state) -> {
        if (state == null) {
          state = new SyncState();
        }
        updateSyncState(state, time, startTime, isFile, descendantType);
        return state;
      });
    }
  }

  private void updateSyncState(
      SyncState state, long time, long startTime, boolean isFile, DescendantType descendantType) {
    state.mIsFile = isFile;
    state.setValidationTime(time, descendantType);
    // we can reset the invalidation times, as long as we have not received
    // an invalidation since the sync was started
    if (descendantType == DescendantType.ALL && state.mInvalidationTime < startTime) {
      state.mInvalidationTime = 0;
    }
    if (descendantType == DescendantType.ALL && state.mRecursiveChildInvalidation < startTime) {
      state.mRecursiveChildInvalidation = 0;
    }
    if ((descendantType == DescendantType.ALL || descendantType == DescendantType.ONE)
        && state.mDirectChildInvalidation < startTime) {
      state.mDirectChildInvalidation = 0;
    }
  }
}<|MERGE_RESOLUTION|>--- conflicted
+++ resolved
@@ -30,12 +30,9 @@
 import java.time.Clock;
 import java.util.Objects;
 import java.util.Optional;
-<<<<<<< HEAD
-import java.util.function.Function;
-=======
 import java.util.concurrent.locks.Lock;
 import java.util.concurrent.locks.ReentrantLock;
->>>>>>> 8db6820b
+import java.util.function.Function;
 import javax.annotation.Nullable;
 import javax.annotation.concurrent.ThreadSafe;
 
@@ -75,14 +72,11 @@
   private final Cache<String, SyncState> mItems = Caffeine.newBuilder()
       .maximumSize(Configuration.getInt(PropertyKey.MASTER_UFS_PATH_CACHE_CAPACITY)).build();
   private final Clock mClock;
-<<<<<<< HEAD
   private final Function<AlluxioURI, Optional<AlluxioURI>> mReverseResolution;
-=======
   // we keep the root as a separate value as we never want to evict it,
   // and instead we just update it under a lock
   private final SyncState mRoot = new SyncState();
   private final Lock mRootLock = new ReentrantLock();
->>>>>>> 8db6820b
 
   /**
    * Creates a new instance of {@link InvalidationSyncCache}.
