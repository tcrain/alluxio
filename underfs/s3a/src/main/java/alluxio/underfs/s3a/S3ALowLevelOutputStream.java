/*
 * The Alluxio Open Foundation licenses this work under the Apache License, version 2.0
 * (the "License"). You may not use this work except in compliance with the License, which is
 * available at www.apache.org/licenses/LICENSE-2.0
 *
 * This software is distributed on an "AS IS" basis, WITHOUT WARRANTIES OR CONDITIONS OF ANY KIND,
 * either express or implied, as more fully set forth in the License.
 *
 * See the NOTICE file distributed with this work for information regarding copyright ownership.
 */

package alluxio.underfs.s3a;

import alluxio.conf.AlluxioConfiguration;
import alluxio.conf.PropertyKey;
<<<<<<< HEAD
import alluxio.retry.CountingRetry;
import alluxio.retry.RetryPolicy;
import alluxio.underfs.UnderFileSystemOutputStream;
import alluxio.util.CommonUtils;
import alluxio.util.io.PathUtils;
=======
import alluxio.underfs.ObjectLowLevelOutputStream;
>>>>>>> ff63c973

import com.amazonaws.SdkClientException;
import com.amazonaws.services.s3.AmazonS3;
import com.amazonaws.services.s3.internal.Mimetypes;
import com.amazonaws.services.s3.model.AbortMultipartUploadRequest;
import com.amazonaws.services.s3.model.CompleteMultipartUploadRequest;
import com.amazonaws.services.s3.model.InitiateMultipartUploadRequest;
import com.amazonaws.services.s3.model.ObjectMetadata;
import com.amazonaws.services.s3.model.PartETag;
import com.amazonaws.services.s3.model.PutObjectRequest;
import com.amazonaws.services.s3.model.UploadPartRequest;
import com.google.common.base.Preconditions;
import com.google.common.util.concurrent.ListeningExecutorService;
import org.slf4j.Logger;
import org.slf4j.LoggerFactory;

import java.io.ByteArrayInputStream;
import java.io.File;
import java.io.IOException;
import java.util.ArrayList;
import java.util.Collections;
import java.util.List;
<<<<<<< HEAD
import java.util.Optional;
import java.util.UUID;
import java.util.concurrent.Callable;
import java.util.concurrent.ExecutionException;
import java.util.concurrent.atomic.AtomicInteger;
=======
import javax.annotation.Nullable;
>>>>>>> ff63c973
import javax.annotation.concurrent.NotThreadSafe;

/**
 * Object storage low output stream for aws s3.
 */
@NotThreadSafe
<<<<<<< HEAD
public class S3ALowLevelOutputStream extends OutputStream implements UnderFileSystemOutputStream {
=======
public class S3ALowLevelOutputStream extends ObjectLowLevelOutputStream {
>>>>>>> ff63c973
  private static final Logger LOG = LoggerFactory.getLogger(S3ALowLevelOutputStream.class);

  /** Server side encrypt enabled. */
  private final boolean mSseEnabled;
<<<<<<< HEAD

  private final List<String> mTmpDirs;

  private String mContentHash;

  /**
   * Only parts bigger than 5MB could be uploaded through S3A low-level multipart upload,
   * except the last part.
   */
  private static final long UPLOAD_THRESHOLD = 5L * Constants.MB;

  /** Bucket name of the Alluxio S3 bucket. */
  private final String mBucketName;

=======
>>>>>>> ff63c973
  /** The Amazon S3 client to interact with S3. */
  protected AmazonS3 mClient;
  /** Tags for the uploaded part, provided by S3 after uploading. */
  private final List<PartETag> mTags = Collections.synchronizedList(new ArrayList<>());

  /** The upload id of this multipart upload. */
  protected volatile String mUploadId;

  /**
   * Constructs a new stream for writing a file.
   *
   * @param bucketName the name of the bucket
   * @param key the key of the file
   * @param s3Client the Amazon S3 client to upload the file with
   * @param executor a thread pool executor
   * @param ufsConf the object store under file system configuration
   */
  public S3ALowLevelOutputStream(
      String bucketName,
      String key,
      AmazonS3 s3Client,
      ListeningExecutorService executor,
      AlluxioConfiguration ufsConf) {
    super(bucketName, key, executor,
        ufsConf.getBytes(PropertyKey.UNDERFS_S3_STREAMING_UPLOAD_PARTITION_SIZE), ufsConf);
    mClient = Preconditions.checkNotNull(s3Client);
    mSseEnabled = ufsConf.getBoolean(PropertyKey.UNDERFS_S3_SERVER_SIDE_ENCRYPTION_ENABLED);
  }

  @Override
  protected void uploadPartInternal(
      File file,
      int partNumber,
      boolean isLastPart,
      @Nullable String md5)
      throws IOException {
    try {
      final UploadPartRequest uploadRequest = new UploadPartRequest()
          .withBucketName(mBucketName)
          .withKey(mKey)
          .withUploadId(mUploadId)
          .withPartNumber(partNumber)
          .withFile(file)
          .withPartSize(file.length());
      if (md5 != null) {
        uploadRequest.setMd5Digest(md5);
      }
      uploadRequest.setLastPart(isLastPart);
      PartETag partETag = getClient().uploadPart(uploadRequest).getPartETag();
      mTags.add(partETag);
    } catch (SdkClientException e) {
      LOG.debug("failed to upload part.", e);
      throw new IOException(String.format(
          "failed to upload part. key: %s part number: %s uploadId: %s",
          mKey, partNumber, mUploadId), e);
    }
  }

  @Override
  protected void initMultiPartUploadInternal() throws IOException {
    try {
      ObjectMetadata meta = new ObjectMetadata();
      if (mSseEnabled) {
        meta.setSSEAlgorithm(ObjectMetadata.AES_256_SERVER_SIDE_ENCRYPTION);
      }
      meta.setContentType(Mimetypes.MIMETYPE_OCTET_STREAM);
      mUploadId = getClient()
          .initiateMultipartUpload(new InitiateMultipartUploadRequest(mBucketName, mKey, meta))
          .getUploadId();
    } catch (SdkClientException e) {
      LOG.debug("failed to init multi part upload", e);
      throw new IOException("failed to init multi part upload", e);
    }
  }

  @Override
  protected void completeMultiPartUploadInternal() throws IOException {
    try {
      LOG.debug("complete multi part {}", mUploadId);
      getClient().completeMultipartUpload(new CompleteMultipartUploadRequest(
          mBucketName, mKey, mUploadId, mTags));
    } catch (SdkClientException e) {
      LOG.debug("failed to complete multi part upload", e);
      throw new IOException(
          String.format("failed to complete multi part upload, key: %s, upload id: %s",
              mKey, mUploadId), e);
    }
  }

  @Override
  protected void abortMultiPartUploadInternal() throws IOException {
    try {
      getClient().abortMultipartUpload(
          new AbortMultipartUploadRequest(mBucketName, mKey, mUploadId));
    } catch (SdkClientException e) {
      LOG.debug("failed to abort multi part upload", e);
      throw new IOException(
          String.format("failed to abort multi part upload, key: %s, upload id: %s", mKey,
              mUploadId), e);
    }
  }

  @Override
  protected void createEmptyObject(String key) throws IOException {
    try {
      ObjectMetadata meta = new ObjectMetadata();
      meta.setContentLength(0);
      meta.setContentType(Mimetypes.MIMETYPE_OCTET_STREAM);
      getClient().putObject(
          new PutObjectRequest(mBucketName, key, new ByteArrayInputStream(new byte[0]), meta));
    } catch (SdkClientException e) {
      throw new IOException(e);
    }
  }

  @Override
  protected void putObject(String key, File file, @Nullable String md5) throws IOException {
    try {
      ObjectMetadata meta = new ObjectMetadata();
      if (mSseEnabled) {
        meta.setSSEAlgorithm(ObjectMetadata.AES_256_SERVER_SIDE_ENCRYPTION);
      }
<<<<<<< HEAD
    } catch (ExecutionException e) {
      // No recover ways so that we need to cancel all the upload tasks
      // and abort the multipart upload
      Futures.allAsList(mTagFutures).cancel(true);
      abortMultiPartUpload();
      throw new IOException("Part upload failed in multipart upload with "
          + "id '" + mUploadId + "' to " + mKey, e);
    } catch (InterruptedException e) {
      LOG.warn("Interrupted object upload.", e);
      Futures.allAsList(mTagFutures).cancel(true);
      abortMultiPartUpload();
      Thread.currentThread().interrupt();
    }
    mTagFutures = new ArrayList<>();
    if (mTags.size() != beforeSize) {
      LOG.debug("Uploaded {} partitions of id '{}' to {}.", mTags.size(), mUploadId, mKey);
    }
  }

  protected void completeMultiPartUpload() throws IOException {
    completeMultiPartUpload(getClient(), mUploadId);
  }

  /**
   * Completes multipart upload.
   */
  protected void completeMultiPartUpload(AmazonS3 s3Client, String uploadId) throws IOException {
    AmazonClientException lastException;
    CompleteMultipartUploadRequest completeRequest = new CompleteMultipartUploadRequest(mBucketName,
        mKey, uploadId, mTags);
    do {
      try {
        mContentHash = s3Client.completeMultipartUpload(completeRequest).getETag();
        LOG.debug("Completed multipart upload for key {} and id '{}' with {} partitions.",
            mKey, uploadId, mTags.size());
        return;
      } catch (AmazonClientException e) {
        lastException = e;
      }
    } while (mRetryPolicy.attempt());
    // This point is only reached if the operation failed more
    // than the allowed retry count
    throw new IOException("Unable to complete multipart upload with id '"
        + uploadId + "' to " + mKey, lastException);
  }

  protected void abortMultiPartUpload() {
    abortMultiPartUpload(getClient(), mUploadId);
  }

  /**
   * Aborts multipart upload.
   */
  protected void abortMultiPartUpload(AmazonS3 s3Client, String uploadId) {
    AmazonClientException lastException;
    do {
      try {
        s3Client.abortMultipartUpload(new AbortMultipartUploadRequest(mBucketName,
            mKey, uploadId));
        LOG.warn("Aborted multipart upload for key {} and id '{}' to bucket {}",
            mKey, uploadId, mBucketName);
        return;
      } catch (AmazonClientException e) {
        lastException = e;
=======
      if (md5 != null) {
        meta.setContentMD5(md5);
>>>>>>> ff63c973
      }
      meta.setContentLength(file.length());
      meta.setContentType(Mimetypes.MIMETYPE_OCTET_STREAM);
      PutObjectRequest putReq = new PutObjectRequest(mBucketName, key, file);
      putReq.setMetadata(meta);
      getClient().putObject(putReq);
    } catch (Exception e) {
      throw new IOException(e);
    }
  }

  protected AmazonS3 getClient() {
    return mClient;
  }

  @Override
  public Optional<String> getContentHash() {
    return Optional.ofNullable(mContentHash);
  }
}<|MERGE_RESOLUTION|>--- conflicted
+++ resolved
@@ -13,15 +13,7 @@
 
 import alluxio.conf.AlluxioConfiguration;
 import alluxio.conf.PropertyKey;
-<<<<<<< HEAD
-import alluxio.retry.CountingRetry;
-import alluxio.retry.RetryPolicy;
-import alluxio.underfs.UnderFileSystemOutputStream;
-import alluxio.util.CommonUtils;
-import alluxio.util.io.PathUtils;
-=======
 import alluxio.underfs.ObjectLowLevelOutputStream;
->>>>>>> ff63c973
 
 import com.amazonaws.SdkClientException;
 import com.amazonaws.services.s3.AmazonS3;
@@ -44,47 +36,19 @@
 import java.util.ArrayList;
 import java.util.Collections;
 import java.util.List;
-<<<<<<< HEAD
 import java.util.Optional;
-import java.util.UUID;
-import java.util.concurrent.Callable;
-import java.util.concurrent.ExecutionException;
-import java.util.concurrent.atomic.AtomicInteger;
-=======
 import javax.annotation.Nullable;
->>>>>>> ff63c973
 import javax.annotation.concurrent.NotThreadSafe;
 
 /**
  * Object storage low output stream for aws s3.
  */
 @NotThreadSafe
-<<<<<<< HEAD
-public class S3ALowLevelOutputStream extends OutputStream implements UnderFileSystemOutputStream {
-=======
 public class S3ALowLevelOutputStream extends ObjectLowLevelOutputStream {
->>>>>>> ff63c973
   private static final Logger LOG = LoggerFactory.getLogger(S3ALowLevelOutputStream.class);
 
   /** Server side encrypt enabled. */
   private final boolean mSseEnabled;
-<<<<<<< HEAD
-
-  private final List<String> mTmpDirs;
-
-  private String mContentHash;
-
-  /**
-   * Only parts bigger than 5MB could be uploaded through S3A low-level multipart upload,
-   * except the last part.
-   */
-  private static final long UPLOAD_THRESHOLD = 5L * Constants.MB;
-
-  /** Bucket name of the Alluxio S3 bucket. */
-  private final String mBucketName;
-
-=======
->>>>>>> ff63c973
   /** The Amazon S3 client to interact with S3. */
   protected AmazonS3 mClient;
   /** Tags for the uploaded part, provided by S3 after uploading. */
@@ -92,6 +56,8 @@
 
   /** The upload id of this multipart upload. */
   protected volatile String mUploadId;
+
+  private String mContentHash;
 
   /**
    * Constructs a new stream for writing a file.
@@ -164,8 +130,8 @@
   protected void completeMultiPartUploadInternal() throws IOException {
     try {
       LOG.debug("complete multi part {}", mUploadId);
-      getClient().completeMultipartUpload(new CompleteMultipartUploadRequest(
-          mBucketName, mKey, mUploadId, mTags));
+      mContentHash = getClient().completeMultipartUpload(new CompleteMultipartUploadRequest(
+          mBucketName, mKey, mUploadId, mTags)).getETag();
     } catch (SdkClientException e) {
       LOG.debug("failed to complete multi part upload", e);
       throw new IOException(
@@ -193,8 +159,9 @@
       ObjectMetadata meta = new ObjectMetadata();
       meta.setContentLength(0);
       meta.setContentType(Mimetypes.MIMETYPE_OCTET_STREAM);
-      getClient().putObject(
-          new PutObjectRequest(mBucketName, key, new ByteArrayInputStream(new byte[0]), meta));
+      mContentHash = getClient().putObject(
+          new PutObjectRequest(mBucketName, key, new ByteArrayInputStream(new byte[0]), meta))
+          .getETag();
     } catch (SdkClientException e) {
       throw new IOException(e);
     }
@@ -207,81 +174,14 @@
       if (mSseEnabled) {
         meta.setSSEAlgorithm(ObjectMetadata.AES_256_SERVER_SIDE_ENCRYPTION);
       }
-<<<<<<< HEAD
-    } catch (ExecutionException e) {
-      // No recover ways so that we need to cancel all the upload tasks
-      // and abort the multipart upload
-      Futures.allAsList(mTagFutures).cancel(true);
-      abortMultiPartUpload();
-      throw new IOException("Part upload failed in multipart upload with "
-          + "id '" + mUploadId + "' to " + mKey, e);
-    } catch (InterruptedException e) {
-      LOG.warn("Interrupted object upload.", e);
-      Futures.allAsList(mTagFutures).cancel(true);
-      abortMultiPartUpload();
-      Thread.currentThread().interrupt();
-    }
-    mTagFutures = new ArrayList<>();
-    if (mTags.size() != beforeSize) {
-      LOG.debug("Uploaded {} partitions of id '{}' to {}.", mTags.size(), mUploadId, mKey);
-    }
-  }
-
-  protected void completeMultiPartUpload() throws IOException {
-    completeMultiPartUpload(getClient(), mUploadId);
-  }
-
-  /**
-   * Completes multipart upload.
-   */
-  protected void completeMultiPartUpload(AmazonS3 s3Client, String uploadId) throws IOException {
-    AmazonClientException lastException;
-    CompleteMultipartUploadRequest completeRequest = new CompleteMultipartUploadRequest(mBucketName,
-        mKey, uploadId, mTags);
-    do {
-      try {
-        mContentHash = s3Client.completeMultipartUpload(completeRequest).getETag();
-        LOG.debug("Completed multipart upload for key {} and id '{}' with {} partitions.",
-            mKey, uploadId, mTags.size());
-        return;
-      } catch (AmazonClientException e) {
-        lastException = e;
-      }
-    } while (mRetryPolicy.attempt());
-    // This point is only reached if the operation failed more
-    // than the allowed retry count
-    throw new IOException("Unable to complete multipart upload with id '"
-        + uploadId + "' to " + mKey, lastException);
-  }
-
-  protected void abortMultiPartUpload() {
-    abortMultiPartUpload(getClient(), mUploadId);
-  }
-
-  /**
-   * Aborts multipart upload.
-   */
-  protected void abortMultiPartUpload(AmazonS3 s3Client, String uploadId) {
-    AmazonClientException lastException;
-    do {
-      try {
-        s3Client.abortMultipartUpload(new AbortMultipartUploadRequest(mBucketName,
-            mKey, uploadId));
-        LOG.warn("Aborted multipart upload for key {} and id '{}' to bucket {}",
-            mKey, uploadId, mBucketName);
-        return;
-      } catch (AmazonClientException e) {
-        lastException = e;
-=======
       if (md5 != null) {
         meta.setContentMD5(md5);
->>>>>>> ff63c973
       }
       meta.setContentLength(file.length());
       meta.setContentType(Mimetypes.MIMETYPE_OCTET_STREAM);
       PutObjectRequest putReq = new PutObjectRequest(mBucketName, key, file);
       putReq.setMetadata(meta);
-      getClient().putObject(putReq);
+      mContentHash = getClient().putObject(putReq).getETag();
     } catch (Exception e) {
       throw new IOException(e);
     }
