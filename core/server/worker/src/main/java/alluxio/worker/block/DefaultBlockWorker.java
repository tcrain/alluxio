--- conflicted
+++ resolved
@@ -197,23 +197,7 @@
     mPinListSync = new PinListSync(this, mFileSystemMasterClient);
 
     // Setup session cleaner
-<<<<<<< HEAD
     mSessionCleaner = new SessionCleaner(mSessions, mBlockStore);
-=======
-    mSessionCleaner = new SessionCleaner(new SessionCleanupCallback() {
-      /**
-       * Cleans up after sessions, to prevent zombie sessions holding local resources.
-       */
-      @Override
-      public void cleanupSessions() {
-        for (long session : mSessions.getTimedOutSessions()) {
-          mSessions.removeSession(session);
-          mBlockStore.cleanupSession(session);
-          mUnderFileSystemBlockStore.cleanupSession(session);
-        }
-      }
-    });
->>>>>>> 7e9533ef
 
     // Setup space reserver
     if (Configuration.getBoolean(PropertyKey.WORKER_TIERED_STORE_RESERVER_ENABLED)) {
