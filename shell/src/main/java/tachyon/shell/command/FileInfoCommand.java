--- conflicted
+++ resolved
@@ -51,11 +51,7 @@
       throw new IOException(e.getMessage());
     }
 
-<<<<<<< HEAD
-    if (fInfo.isFolder()) {
-=======
     if (status.isFolder()) {
->>>>>>> 292a0fab
       throw new IOException(path + " is a directory path so does not have file blocks.");
     }
 
