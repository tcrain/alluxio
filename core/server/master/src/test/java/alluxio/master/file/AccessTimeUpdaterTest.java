/*
 * The Alluxio Open Foundation licenses this work under the Apache License, version 2.0
 * (the "License"). You may not use this work except in compliance with the License, which is
 * available at www.apache.org/licenses/LICENSE-2.0
 *
 * This software is distributed on an "AS IS" basis, WITHOUT WARRANTIES OR CONDITIONS OF ANY KIND,
 * either express or implied, as more fully set forth in the License.
 *
 * See the NOTICE file distributed with this work for information regarding copyright ownership.
 */

package alluxio.master.file;

import static org.junit.Assert.assertEquals;
import static org.junit.Assert.assertNotEquals;
import static org.junit.Assert.assertTrue;
import static org.mockito.ArgumentMatchers.any;
import static org.mockito.Mockito.mock;
import static org.mockito.Mockito.never;
import static org.mockito.Mockito.verify;
import static org.powermock.api.mockito.PowerMockito.when;

import alluxio.AlluxioURI;
import alluxio.Constants;
import alluxio.conf.Configuration;
import alluxio.conf.PropertyKey;
import alluxio.master.CoreMasterContext;
import alluxio.master.MasterRegistry;
import alluxio.master.MasterTestUtils;
import alluxio.master.block.BlockMaster;
import alluxio.master.block.BlockMasterFactory;
import alluxio.master.file.contexts.CreateFileContext;
import alluxio.master.file.meta.Inode;
import alluxio.master.file.meta.InodeDirectoryIdGenerator;
import alluxio.master.file.meta.InodeLockManager;
import alluxio.master.file.meta.InodeTree;
import alluxio.master.file.meta.LockedInodePath;
import alluxio.master.file.meta.MountTable;
import alluxio.master.file.meta.MutableInode;
import alluxio.master.file.meta.cross.cluster.CrossClusterPublisher;
import alluxio.master.file.meta.cross.cluster.NoOpCrossClusterPublisher;
import alluxio.master.file.meta.options.MountInfo;
import alluxio.master.journal.JournalContext;
import alluxio.master.journal.JournalSystem;
import alluxio.master.journal.JournalTestUtils;
import alluxio.master.journal.JournalType;
import alluxio.master.journal.NoopJournalContext;
import alluxio.master.metastore.InodeStore;
import alluxio.master.metrics.MetricsMasterFactory;
import alluxio.proto.journal.Journal;
import alluxio.security.authorization.Mode;
import alluxio.underfs.UfsManager;
import alluxio.util.CommonUtils;
import alluxio.util.executor.ControllableScheduler;

import org.junit.Before;
import org.junit.Rule;
import org.junit.Test;
import org.junit.rules.TemporaryFolder;
import org.mockito.ArgumentCaptor;
import org.mockito.Mockito;

import java.time.Clock;
import java.util.List;
import java.util.concurrent.TimeUnit;

/**
 * Unit tests for {@link PermissionChecker}.
 */
public final class AccessTimeUpdaterTest {
  private static final String TEST_OWNER = "user1";
  private static final String TEST_GROUP = "";
  private static final Mode TEST_MODE = new Mode((short) 0755);

  private ControllableScheduler mScheduler;
  private FileSystemMaster mFileSystemMaster;
  private AccessTimeUpdater mAccessTimeUpdater;
  private BlockMaster mBlockMaster;
  private InodeStore mInodeStore;
  private CoreMasterContext mContext;

  @Rule
  public TemporaryFolder mTestFolder = new TemporaryFolder();
  private InodeTree mInodeTree;
  private CrossClusterPublisher mCrossClusterPublisher;

  @Before
  public final void before() throws Exception {
    mFileSystemMaster = Mockito.mock(FileSystemMaster.class);
    when(mFileSystemMaster.getName()).thenReturn(Constants.FILE_SYSTEM_MASTER_NAME);
    Configuration.set(PropertyKey.MASTER_JOURNAL_TYPE, JournalType.UFS);
    MasterRegistry registry = new MasterRegistry();
    JournalSystem journalSystem = JournalTestUtils.createJournalSystem(mTestFolder);
    mContext = MasterTestUtils.testMasterContext(journalSystem);
    new MetricsMasterFactory().create(registry, mContext);
    mBlockMaster = new BlockMasterFactory().create(registry, mContext);
    InodeDirectoryIdGenerator directoryIdGenerator = new InodeDirectoryIdGenerator(mBlockMaster);
    UfsManager manager = mock(UfsManager.class);
    MountTable mountTable = new MountTable(manager, mock(MountInfo.class), Clock.systemUTC());
    InodeLockManager lockManager = new InodeLockManager();
    mInodeStore = mContext.getInodeStoreFactory().apply(lockManager);
    mInodeTree =
        new InodeTree(mInodeStore, mBlockMaster, directoryIdGenerator, mountTable, lockManager);
    mCrossClusterPublisher = new NoOpCrossClusterPublisher();

    journalSystem.start();
    journalSystem.gainPrimacy();
    mBlockMaster.start(true);

    Configuration.set(PropertyKey.SECURITY_AUTHORIZATION_PERMISSION_ENABLED, true);
    Configuration
        .set(PropertyKey.SECURITY_AUTHORIZATION_PERMISSION_SUPERGROUP, "test-supergroup");
    mInodeTree.initializeRoot(TEST_OWNER, TEST_GROUP, TEST_MODE, NoopJournalContext.INSTANCE);
    mScheduler = new ControllableScheduler();
  }

  private void createInode(String path, CreateFileContext context)
      throws Exception {
    try (LockedInodePath inodePath =
<<<<<<< HEAD
             mInodeTree.lockInodePath(new AlluxioURI(path), InodeTree.LockPattern.WRITE_EDGE)) {
      List<Inode> result = mInodeTree.createPath(RpcContext.NOOP, inodePath, context,
          mCrossClusterPublisher);
=======
             mInodeTree.lockInodePath(
                 new AlluxioURI(path),
                 InodeTree.LockPattern.WRITE_EDGE, NoopJournalContext.INSTANCE
             )
    ) {
      List<Inode> result = mInodeTree.createPath(RpcContext.NOOP, inodePath, context);
>>>>>>> 3b2eb101
      MutableInode<?> inode = mInodeStore.getMutable(result.get(result.size() - 1).getId()).get();
      mInodeStore.writeInode(inode);
    }
  }

  @Test
  public void updateAccessTimeImmediately() throws Exception {
    mAccessTimeUpdater = new AccessTimeUpdater(mFileSystemMaster, mInodeTree,
        mContext.getJournalSystem(), 0, 0, 0);
    mAccessTimeUpdater.start();
    String path = "/foo";
    JournalContext journalContext = mock(JournalContext.class);
    when(journalContext.get()).thenReturn(journalContext);
    createInode(path, CreateFileContext.defaults());
    long accessTime = CommonUtils.getCurrentMs() + 100L;
    long inodeId;
    try (LockedInodePath lockedInodes = mInodeTree.lockFullInodePath(new AlluxioURI(path),
        InodeTree.LockPattern.READ, journalContext)) {
      mAccessTimeUpdater.updateAccessTime(journalContext, lockedInodes.getInode(), accessTime);
      inodeId = lockedInodes.getInode().getId();
    }

    // verify journal entry is logged
    ArgumentCaptor<Journal.JournalEntry> captor =
        ArgumentCaptor.forClass(Journal.JournalEntry.class);
    verify(journalContext).append(captor.capture());
    assertTrue(captor.getValue().hasUpdateInode());
    assertEquals(inodeId, captor.getValue().getUpdateInode().getId());
    assertEquals(accessTime, captor.getValue().getUpdateInode().getLastAccessTimeMs());

    // verify inode attribute is updated
    assertEquals(accessTime, mInodeStore.get(inodeId).get().getLastAccessTimeMs());
  }

  @Test
  public void updateAccessTimeAsync() throws Exception {
    mAccessTimeUpdater = new AccessTimeUpdater(mFileSystemMaster, mInodeTree,
        mContext.getJournalSystem(), 10 * Constants.SECOND_MS, 0, 0);
    mAccessTimeUpdater.start(mScheduler);
    String path = "/foo";
    createInode(path, CreateFileContext.defaults());
    JournalContext journalContext = mock(JournalContext.class);
    when(journalContext.get()).thenReturn(journalContext);
    when(mFileSystemMaster.createJournalContext()).thenReturn(journalContext);
    long accessTime = CommonUtils.getCurrentMs() + 100L;
    long inodeId;
    try (LockedInodePath lockedInodes = mInodeTree.lockFullInodePath(new AlluxioURI(path),
        InodeTree.LockPattern.READ, journalContext)) {
      mAccessTimeUpdater.updateAccessTime(journalContext, lockedInodes.getInode(), accessTime);
      inodeId = lockedInodes.getInode().getId();
    }

    // verify inode attribute is updated
    assertEquals(accessTime, mInodeStore.get(inodeId).get().getLastAccessTimeMs());

    mScheduler.jumpAndExecute(1, TimeUnit.SECONDS);

    // verify journal entry is NOT logged yet
    verify(journalContext, never()).append(any(Journal.JournalEntry.class));

    // wait for the flush to complete
    mScheduler.jumpAndExecute(11, TimeUnit.SECONDS);

    /// verify journal entry is logged after the flush interval
    ArgumentCaptor<Journal.JournalEntry> captor =
        ArgumentCaptor.forClass(Journal.JournalEntry.class);
    verify(journalContext).append(captor.capture());
    assertTrue(captor.getValue().hasUpdateInode());
    assertEquals(inodeId, captor.getValue().getUpdateInode().getId());
    assertEquals(accessTime, captor.getValue().getUpdateInode().getLastAccessTimeMs());
  }

  @Test
  public void updateAccessTimePrecision() throws Exception {
    mAccessTimeUpdater = new AccessTimeUpdater(mFileSystemMaster, mInodeTree,
        mContext.getJournalSystem(), 0, Constants.HOUR_MS, 0);
    mAccessTimeUpdater.start();
    String path = "/foo";
    createInode(path, CreateFileContext.defaults());
    JournalContext journalContext = mock(JournalContext.class);
    when(journalContext.get()).thenReturn(journalContext);
    when(mFileSystemMaster.createJournalContext()).thenReturn(journalContext);
    long accessTime = CommonUtils.getCurrentMs() + 100L;
    long inodeId;
    try (LockedInodePath lockedInodes = mInodeTree.lockFullInodePath(new AlluxioURI(path),
        InodeTree.LockPattern.READ, journalContext)) {
      mAccessTimeUpdater.updateAccessTime(journalContext, lockedInodes.getInode(), accessTime);
      inodeId = lockedInodes.getInode().getId();
    }

    // verify inode attribute is not updated
    assertNotEquals(accessTime, mInodeStore.get(inodeId).get().getLastAccessTimeMs());

    // verify journal entry is not logged yet
    verify(journalContext, never()).append(any(Journal.JournalEntry.class));

    long newAccessTime = CommonUtils.getCurrentMs() + 2 * Constants.HOUR_MS;

    // update access time with a much later timestamp
    try (LockedInodePath lockedInodes = mInodeTree.lockFullInodePath(new AlluxioURI(path),
        InodeTree.LockPattern.READ, journalContext)) {
      mAccessTimeUpdater.updateAccessTime(journalContext, lockedInodes.getInode(), newAccessTime);
      inodeId = lockedInodes.getInode().getId();
    }

    // verify inode attribute is updated
    assertEquals(newAccessTime, mInodeStore.get(inodeId).get().getLastAccessTimeMs());
    /// verify journal entry is logged
    ArgumentCaptor<Journal.JournalEntry> captor =
        ArgumentCaptor.forClass(Journal.JournalEntry.class);
    verify(journalContext).append(captor.capture());
    assertTrue(captor.getValue().hasUpdateInode());
    assertEquals(inodeId, captor.getValue().getUpdateInode().getId());
    assertEquals(newAccessTime, captor.getValue().getUpdateInode().getLastAccessTimeMs());
  }

  @Test
  public void updateAccessTimePrecisionAsync() throws Exception {
    mAccessTimeUpdater = new AccessTimeUpdater(mFileSystemMaster, mInodeTree,
        mContext.getJournalSystem(), Constants.MINUTE_MS, Constants.HOUR_MS, 0);
    mAccessTimeUpdater.start(mScheduler);
    String path = "/foo";
    createInode(path, CreateFileContext.defaults());
    JournalContext journalContext = mock(JournalContext.class);
    when(journalContext.get()).thenReturn(journalContext);
    when(mFileSystemMaster.createJournalContext()).thenReturn(journalContext);
    long accessTime = CommonUtils.getCurrentMs() + 100L;
    long inodeId;
    try (LockedInodePath lockedInodes = mInodeTree.lockFullInodePath(new AlluxioURI(path),
        InodeTree.LockPattern.READ, journalContext)) {
      mAccessTimeUpdater.updateAccessTime(journalContext, lockedInodes.getInode(), accessTime);
      inodeId = lockedInodes.getInode().getId();
    }

    mScheduler.jumpAndExecute(2, TimeUnit.MINUTES);

    // verify inode attribute is not updated
    assertNotEquals(accessTime, mInodeStore.get(inodeId).get().getLastAccessTimeMs());

    // verify journal entry is not logged
    verify(journalContext, never()).append(any(Journal.JournalEntry.class));

    long newAccessTime = CommonUtils.getCurrentMs() + 2 * Constants.HOUR_MS;

    // update access time with a much later timestamp
    try (LockedInodePath lockedInodes = mInodeTree.lockFullInodePath(new AlluxioURI(path),
        InodeTree.LockPattern.READ, journalContext)) {
      mAccessTimeUpdater.updateAccessTime(journalContext, lockedInodes.getInode(), newAccessTime);
      inodeId = lockedInodes.getInode().getId();
    }

    // verify inode attribute is updated
    assertEquals(newAccessTime, mInodeStore.get(inodeId).get().getLastAccessTimeMs());

    mScheduler.jumpAndExecute(2, TimeUnit.SECONDS);

    // verify journal entry is not logged
    verify(journalContext, never()).append(any(Journal.JournalEntry.class));

    mScheduler.jumpAndExecute(2, TimeUnit.MINUTES);

    /// verify journal entry is logged after the flush interval
    ArgumentCaptor<Journal.JournalEntry> captor =
        ArgumentCaptor.forClass(Journal.JournalEntry.class);
    verify(journalContext).append(captor.capture());
    assertTrue(captor.getValue().hasUpdateInode());
    assertEquals(inodeId, captor.getValue().getUpdateInode().getId());
    assertEquals(newAccessTime, captor.getValue().getUpdateInode().getLastAccessTimeMs());
  }

  @Test
  public void updateAccessTimeAsyncOnShutdown() throws Exception {
    mAccessTimeUpdater = new AccessTimeUpdater(mFileSystemMaster, mInodeTree,
        mContext.getJournalSystem(), 10 * Constants.SECOND_MS, 0, 0);
    mAccessTimeUpdater.start(mScheduler);
    String path = "/foo";
    createInode(path, CreateFileContext.defaults());
    JournalContext journalContext = mock(JournalContext.class);
    when(journalContext.get()).thenReturn(journalContext);
    when(mFileSystemMaster.createJournalContext()).thenReturn(journalContext);
    long accessTime = CommonUtils.getCurrentMs() + 100L;
    long inodeId;
    try (LockedInodePath lockedInodes = mInodeTree.lockFullInodePath(new AlluxioURI(path),
        InodeTree.LockPattern.READ, journalContext)) {
      mAccessTimeUpdater.updateAccessTime(journalContext, lockedInodes.getInode(), accessTime);
      inodeId = lockedInodes.getInode().getId();
    }

    // verify inode attribute is updated
    assertEquals(accessTime, mInodeStore.get(inodeId).get().getLastAccessTimeMs());

    mScheduler.jumpAndExecute(1, TimeUnit.SECONDS);

    // verify journal entry is NOT logged yet
    verify(journalContext, never()).append(any(Journal.JournalEntry.class));

    // wait for the flush to complete
    mContext.getJournalSystem().stop();

    /// verify journal entry is logged after the flush interval
    ArgumentCaptor<Journal.JournalEntry> captor =
        ArgumentCaptor.forClass(Journal.JournalEntry.class);
    verify(journalContext).append(captor.capture());
    assertTrue(captor.getValue().hasUpdateInode());
    assertEquals(inodeId, captor.getValue().getUpdateInode().getId());
    assertEquals(accessTime, captor.getValue().getUpdateInode().getLastAccessTimeMs());
  }
}<|MERGE_RESOLUTION|>--- conflicted
+++ resolved
@@ -117,18 +117,13 @@
   private void createInode(String path, CreateFileContext context)
       throws Exception {
     try (LockedInodePath inodePath =
-<<<<<<< HEAD
-             mInodeTree.lockInodePath(new AlluxioURI(path), InodeTree.LockPattern.WRITE_EDGE)) {
-      List<Inode> result = mInodeTree.createPath(RpcContext.NOOP, inodePath, context,
-          mCrossClusterPublisher);
-=======
              mInodeTree.lockInodePath(
                  new AlluxioURI(path),
                  InodeTree.LockPattern.WRITE_EDGE, NoopJournalContext.INSTANCE
              )
     ) {
-      List<Inode> result = mInodeTree.createPath(RpcContext.NOOP, inodePath, context);
->>>>>>> 3b2eb101
+      List<Inode> result = mInodeTree.createPath(RpcContext.NOOP, inodePath, context,
+              mCrossClusterPublisher);
       MutableInode<?> inode = mInodeStore.getMutable(result.get(result.size() - 1).getId()).get();
       mInodeStore.writeInode(inode);
     }
