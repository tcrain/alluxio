--- conflicted
+++ resolved
@@ -68,11 +68,11 @@
 import alluxio.underfs.UfsStatus;
 import alluxio.underfs.UfsStatusCache;
 import alluxio.underfs.UnderFileSystem;
-import alluxio.util.CommonUtils;
 import alluxio.util.LogUtils;
 import alluxio.util.interfaces.Scoped;
 import alluxio.util.io.PathUtils;
 
+import com.google.common.annotations.VisibleForTesting;
 import com.google.common.base.MoreObjects;
 import org.slf4j.Logger;
 import org.slf4j.LoggerFactory;
@@ -80,8 +80,6 @@
 import java.io.FileNotFoundException;
 import java.io.IOException;
 import java.time.Clock;
-import java.time.Duration;
-import java.time.Instant;
 import java.util.ArrayList;
 import java.util.Collection;
 import java.util.ConcurrentModificationException;
@@ -262,8 +260,6 @@
       PropertyKey.MASTER_FILE_SYSTEM_MERGE_INODE_JOURNALS
   );
 
-<<<<<<< HEAD
-=======
   /** To determine whether we should only let the UFS sync happen once
    * for the concurrent metadata sync requests syncing the same directory.
    */
@@ -273,13 +269,6 @@
   private static final MetadataSyncLockManager SYNC_METADATA_LOCK_MANAGER =
       new MetadataSyncLockManager();
 
-  /**
-   * Whether the caller is {@link FileSystemMaster#getFileInfo(AlluxioURI, GetStatusContext)}.
-   * This is used for the {@link #mUfsSyncPathCache}.
-   */
-  private final boolean mIsGetFileInfo;
-
->>>>>>> 025ca19d
   /** Whether to only read+create metadata from the UFS, or to update metadata as well. */
   private final boolean mLoadOnly;
 
@@ -291,6 +280,9 @@
 
   /** Queue of paths that have been submitted to the executor. */
   private final Queue<Future<SyncResult>> mSyncPathJobs;
+
+  /** The maximum interval (in ms) since the last sync for a new sync not to be needed. */
+  private final long mSyncInterval;
 
   /** The executor enabling concurrent processing. */
   private final ExecutorService mMetadataSyncService;
@@ -335,15 +327,10 @@
       RpcContext rpcContext, DescendantType descendantType, FileSystemMasterCommonPOptions options,
       @Nullable FileSystemMasterAuditContext auditContext,
       @Nullable Function<LockedInodePath, Inode> auditContextSrcInodeFunc,
-<<<<<<< HEAD
       boolean forceSync, boolean loadOnly, boolean loadAlways) {
-    mPendingPaths = new ConcurrentLinkedQueue<>();
-=======
-      boolean isGetFileInfo, boolean forceSync, boolean loadOnly, boolean loadAlways) {
     mPendingPaths = new ConcurrentLinkedDeque<>();
     mTraverseType = Configuration.getEnum(PropertyKey.MASTER_METADATA_SYNC_TRAVERSAL_ORDER,
         MetadataSyncTraversalOrder.class);
->>>>>>> 025ca19d
     mDescendantType = descendantType;
     mRpcContext = rpcContext;
     mMetadataSyncService = fsMaster.mSyncMetadataExecutorIns;
@@ -361,6 +348,8 @@
     mUfsSyncPathCache = syncPathCache;
     mAuditContext = auditContext;
     mAuditContextSrcInodeFunc = auditContextSrcInodeFunc;
+    mSyncInterval = options.hasSyncIntervalMs() ? options.getSyncIntervalMs() :
+        Configuration.getMs(PropertyKey.USER_FILE_METADATA_SYNC_INTERVAL);
     // If an absent cache entry was more recent than this value, then it is valid for this sync
     long validCacheTime;
     if (loadOnly) {
@@ -370,9 +359,7 @@
         validCacheTime = UfsAbsentPathCache.ALWAYS;
       }
     } else {
-      long syncInterval = options.hasSyncIntervalMs() ? options.getSyncIntervalMs() :
-          Configuration.getMs(PropertyKey.USER_FILE_METADATA_SYNC_INTERVAL);
-      validCacheTime = mClock.millis() - syncInterval;
+      validCacheTime = mClock.millis() - mSyncInterval;
     }
     mStatusCache = new UfsStatusCache(fsMaster.mSyncPrefetchExecutorIns,
         fsMaster.getAbsentPathCache(), validCacheTime);
@@ -410,20 +397,24 @@
    * @return SyncStatus object
    */
   public SyncStatus sync() throws AccessControlException, InvalidPathException {
-    long syncStartTs = CommonUtils.getCurrentMs();
     if (!mDedupConcurrentSync) {
-      return syncInternal(syncStartTs);
+      return syncInternal();
     }
     try (MetadataSyncLockManager.MetadataSyncPathList ignored = SYNC_METADATA_LOCK_MANAGER.lockPath(
         mRootScheme.getPath())) {
       mRpcContext.throwIfCancelled();
-      return syncInternal(syncStartTs);
+      return syncInternal();
     } catch (IOException e) {
       throw new RuntimeException(e);
     }
   }
 
-  private SyncStatus syncInternal(long syncStartTs) throws
+  @VisibleForTesting
+  boolean shouldSync() {
+    return mRootScheme.shouldSync().isShouldSync() || mForceSync;
+  }
+
+  private SyncStatus syncInternal() throws
       AccessControlException, InvalidPathException {
     // The high-level process for the syncing is:
     // 1. Given an Alluxio path, determine if it is not consistent with the corresponding UFS path.
@@ -436,42 +427,38 @@
     int failedSyncPathCount = 0;
     int skippedSyncPathCount = 0;
     int stopNum = -1; // stop syncing when we've processed this many paths. -1 for infinite
-    if (!mRootScheme.shouldSync().isShouldSync() && !mForceSync) {
+    if (!shouldSync()) {
       DefaultFileSystemMaster.Metrics.INODE_SYNC_STREAM_SKIPPED.inc();
       return SyncStatus.NOT_NEEDED;
     }
-<<<<<<< HEAD
     LOG.debug("Running InodeSyncStream on path {}", mRootScheme.getPath());
-    mStartTime = mUfsSyncPathCache.startSync();
-=======
     if (mDedupConcurrentSync) {
       /*
        * If a sync had already started after the sync initialized by the current thread
        * which has covered the targets this thread wants to sync,
-       * then there is no need to trigger another sync.
+       * then there may be no need to trigger another sync.
        * * e.g.
-       * 1. [TS=100] the sync() method is called by thread A for path /aaa
+       * First assume the last sync time for path /aaa is 0
+       * 1. [TS=100] the sync() method is called by thread A for path /aaa with sync
+       *    interval 50, so a sync starts
        * 2. [TS=110] the sync() method is called by thread B for path /aaa,
-       *    thread B is blocked by the new introduced metadata sync lock
+       *    using syncInterval 100, so a sync starts, but
+       *    thread B is blocked by the metadata sync lock,
        * 3. [TS=180] thread A finishes the metadata sync, update the SyncPathCache,
-       *    setting the last sync timestamp to 180.
+       *    setting the last sync timestamp to 100.
        * 4. [TS=182] thread B acquired the lock and can start sync
        * 5. [TS=182] thread B need to check if in the past (182-110=72) unit of time,
        *    the same path has been synced by other thread,
-       *    if yes, just skip the sync and return NOT_NEEDED.
+       *    if yes (i.e. less than 100), just skip the sync and return NOT_NEEDED.
        * Note that this still applies if A is to sync recursively path /aaa while B is to
        * sync path /aaa/bbb as the sync scope of A covers B's.
        */
-      long syncIntervalToPreventConcurrentSync = Instant.now().toEpochMilli() - syncStartTs;
-      boolean shouldSync = mUfsSyncPathCache.shouldSyncPath(mRootScheme.getPath().toString(),
-          syncIntervalToPreventConcurrentSync, mIsGetFileInfo).isShouldSync();
-      if (!shouldSync) {
+      if (!shouldSync()) {
         DefaultFileSystemMaster.Metrics.INODE_SYNC_STREAM_SKIPPED.inc();
         return SyncStatus.NOT_NEEDED;
       }
     }
->>>>>>> 025ca19d
-    Instant startTime = Instant.now();
+    mStartTime = mUfsSyncPathCache.startSync();
     boolean rootPathIsFile = false;
     try (LockedInodePath path =
              mInodeTree.lockInodePath(mRootScheme, mRpcContext.getJournalContext())) {
@@ -493,7 +480,7 @@
           rootPathIsFile = !path.getInode().isDirectory();
         }
       } catch (InvalidPathException e) {
-        updateMetrics(false, startTime, syncPathCount, failedSyncPathCount);
+        updateMetrics(false, mStartTime, syncPathCount, failedSyncPathCount);
         throw new RuntimeException(e);
       }
     } catch (FileDoesNotExistException e) {
@@ -510,7 +497,7 @@
       // Catch and re-throw just to update metrics before exit
       LogUtils.warnWithException(LOG, "Failed to sync metadata on root path {}",
           toString(), e);
-      updateMetrics(false, startTime, syncPathCount, failedSyncPathCount);
+      updateMetrics(false, mStartTime, syncPathCount, failedSyncPathCount);
       throw e;
     } finally {
       // regardless of the outcome, remove the UfsStatus for this path from the cache
@@ -540,7 +527,7 @@
         }
         // remove the job because we know it is done.
         if (mSyncPathJobs.poll() != job) {
-          updateMetrics(false, startTime, syncPathCount, failedSyncPathCount);
+          updateMetrics(false, mStartTime, syncPathCount, failedSyncPathCount);
           throw new ConcurrentModificationException("Head of queue modified while executing");
         }
         // Update a global counter
@@ -635,15 +622,14 @@
     }
 
     // Update metrics at the end of operation
-    updateMetrics(success, startTime, syncPathCount, failedSyncPathCount);
+    updateMetrics(success, mStartTime, syncPathCount, failedSyncPathCount);
     return success ? SyncStatus.OK : SyncStatus.FAILED;
   }
 
-  private void updateMetrics(boolean success, Instant startTime,
+  private void updateMetrics(boolean success, long startTime,
       int successPathCount, int failedPathCount) {
-    Instant endTime = Instant.now();
-    Duration elapsedTime = Duration.between(startTime, endTime);
-    DefaultFileSystemMaster.Metrics.INODE_SYNC_STREAM_TIME_MS.inc(elapsedTime.toMillis());
+    long duration = mClock.millis() - startTime;
+    DefaultFileSystemMaster.Metrics.INODE_SYNC_STREAM_TIME_MS.inc(duration);
     if (success) {
       DefaultFileSystemMaster.Metrics.INODE_SYNC_STREAM_SUCCESS.inc();
     } else {
@@ -654,7 +640,7 @@
     if (LOG.isDebugEnabled()) {
       LOG.debug("synced {} paths ({} success, {} failed) in {} ms on {}",
           successPathCount + failedPathCount, successPathCount, failedPathCount,
-          elapsedTime.toMillis(), mRootScheme);
+          duration, mRootScheme);
     }
   }
 
