/*
 * The Alluxio Open Foundation licenses this work under the Apache License, version 2.0
 * (the "License"). You may not use this work except in compliance with the License, which is
 * available at www.apache.org/licenses/LICENSE-2.0
 *
 * This software is distributed on an "AS IS" basis, WITHOUT WARRANTIES OR CONDITIONS OF ANY KIND,
 * either express or implied, as more fully set forth in the License.
 *
 * See the NOTICE file distributed with this work for information regarding copyright ownership.
 */

package alluxio.master.file;

import alluxio.AlluxioURI;
import alluxio.client.WriteType;
import alluxio.collections.Pair;
import alluxio.conf.Configuration;
import alluxio.conf.PropertyKey;
import alluxio.exception.AccessControlException;
import alluxio.exception.BlockInfoException;
import alluxio.exception.DirectoryNotEmptyException;
import alluxio.exception.FileAlreadyCompletedException;
import alluxio.exception.FileAlreadyExistsException;
import alluxio.exception.FileDoesNotExistException;
import alluxio.exception.InvalidFileSizeException;
import alluxio.exception.InvalidPathException;
import alluxio.file.options.DescendantType;
import alluxio.grpc.CompleteFilePOptions;
import alluxio.grpc.DeletePOptions;
import alluxio.grpc.FileSystemMasterCommonPOptions;
import alluxio.grpc.GrpcUtils;
import alluxio.grpc.LoadDescendantPType;
import alluxio.grpc.LoadMetadataPOptions;
import alluxio.grpc.SetAttributePOptions;
import alluxio.master.file.contexts.CompleteFileContext;
import alluxio.master.file.contexts.CreateDirectoryContext;
import alluxio.master.file.contexts.CreateFileContext;
import alluxio.master.file.contexts.DeleteContext;
import alluxio.master.file.contexts.LoadMetadataContext;
import alluxio.master.file.contexts.SetAttributeContext;
import alluxio.master.file.meta.Inode;
import alluxio.master.file.meta.InodeFile;
import alluxio.master.file.meta.InodeLockManager;
import alluxio.master.file.meta.InodeTree;
import alluxio.master.file.meta.InodeTree.LockPattern;
import alluxio.master.file.meta.InvalidationSyncCache;
import alluxio.master.file.meta.LockedInodePath;
import alluxio.master.file.meta.LockingScheme;
import alluxio.master.file.meta.MountTable;
import alluxio.master.file.meta.MutableInodeFile;
import alluxio.master.file.meta.SyncCheck.SyncResult;
import alluxio.master.file.meta.UfsAbsentPathCache;
import alluxio.master.file.meta.UfsSyncUtils;
import alluxio.master.journal.JournalContext;
import alluxio.master.journal.MergeJournalContext;
import alluxio.master.journal.NoopJournalContext;
import alluxio.master.metastore.ReadOnlyInodeStore;
import alluxio.proto.journal.File;
import alluxio.proto.journal.Journal;
import alluxio.resource.CloseableIterator;
import alluxio.resource.CloseableResource;
import alluxio.security.authorization.AccessControlList;
import alluxio.security.authorization.DefaultAccessControlList;
import alluxio.security.authorization.Mode;
import alluxio.underfs.Fingerprint;
import alluxio.underfs.UfsFileStatus;
import alluxio.underfs.UfsManager;
import alluxio.underfs.UfsStatus;
import alluxio.underfs.UfsStatusCache;
import alluxio.underfs.UnderFileSystem;
import alluxio.util.LogUtils;
import alluxio.util.interfaces.Scoped;
import alluxio.util.io.PathUtils;

import com.codahale.metrics.Counter;
import com.google.common.base.MoreObjects;
import org.slf4j.Logger;
import org.slf4j.LoggerFactory;

import java.io.FileNotFoundException;
import java.io.IOException;
import java.time.Clock;
import java.util.ArrayList;
import java.util.Collection;
import java.util.ConcurrentModificationException;
import java.util.HashMap;
import java.util.LinkedList;
import java.util.List;
import java.util.Map;
import java.util.Optional;
import java.util.Queue;
import java.util.concurrent.Callable;
import java.util.concurrent.ConcurrentLinkedDeque;
import java.util.concurrent.ExecutionException;
import java.util.concurrent.ExecutorService;
import java.util.concurrent.Future;
import java.util.concurrent.TimeUnit;
import java.util.concurrent.TimeoutException;
import java.util.function.Function;
import javax.annotation.Nullable;

/**
 * This class is responsible for maintaining the logic which surrounds syncing metadata between
 * Alluxio and its UFSes.
 *
 * This implementation uses a BFS-based approach to crawl the inode tree. In order to speed up
 * the sync process we use an {@link ExecutorService} which we submit inode paths to using
 * {@link #processSyncPath(AlluxioURI)}. The processing of inode paths will discover new paths to
 * sync depending on the {@link #mDescendantType}. Syncing is finished when all submitted tasks
 * are completed and there are no new inodes left in the queue.
 *
 * Syncing inode metadata requires making calls to the UFS. This implementation will schedule UFS
 * RPCs with the {@link UfsStatusCache#prefetchChildren(AlluxioURI, MountTable)}. Then, once the
 * inode begins processing, it can retrieve the results. After processing, it can then remove its
 * {@link UfsStatus} from the cache. This strategy helps reduce memory pressure on the master
 * while performing a sync for a large tree. Additionally, by using a prefetch mechanism we can
 * concurrently process other inodes while waiting for UFS RPCs to complete.
 *
 * With regard to locking, this class expects to be able to take a write lock on any inode, and
 * then subsequently downgrades or unlocks after the sync is finished. Even though we use
 * {@link java.util.concurrent.locks.ReentrantReadWriteLock}, because we concurrently process
 * inodes on separate threads, we cannot utilize the reentrant behavior. The implications of
 * that mean the caller of this class must not hold a write while calling {@link #sync()}.
 *
 * A user of this class is expected to create a new instance for each path that they would like
 * to process. This is because the Lock on the {@link #mRootScheme} may be changed after calling
 * {@link #sync()}.
 *
 * When a sync happens on a directory, only the sync timestamp of the directory itself will be
 * updated (including information if the sync was recursive) and not its children.
 * Then whenever a path checked it will also check its parent's sync time up to the root.
 * There are currently two reasons for this, the first is so that the sync cache will be
 * updated only on the parent directory level and not for every child synced meaning there will be
 * fewer entries in the cache. Second that updating the children times individually would require
 * a redesign because the sync paths are not tracked in a way currently where they know
 * when their children finish (apart from the root sync path).
 *
 * When checking if a child of the root sync path needs to be synced, the following
 * two items are considered:
 * 1. If a child directory does not need to be synced, then it will not be synced.
 * The parent will then update its sync time only to the oldest sync time of a child
 * that was not synced (or the current clock time if all children were synced).
 * 2. If a child file does not need to be synced (but its updated state has already
 * been loaded from the UFS due to the listing of the parent directory) then the
 * sync is still performed (because no additional UFS operations are needed,
 * unless ACL is enabled for the UFS, then an additional UFS call would be
 * needed so the sync is skipped and the time is calculated as in 1.).
 *
 * To go through an example (note I am assuming every path here is a directory).
 * If say the interval is 100s, and the last synced timestamps are:
 * /a 0
 * /a/b 10
 * /a/c 0
 * /a/d 0
 * /a/e 0
 * /a/f 0
 * Then the current timestamp is 100 and a sync will trigger with the sync for /a/b skipped.
 * Then the timestamps look like the following:
 * /a 10
 * /a/b 10
 * /a/c 0
 * /a/d 0
 * /a/e 0
 * /a/f 0
 *
 * Now if we do a sync at timestamp 110, a metadata sync for /a will be triggered again,
 * all children are synced. After the operation, the timestamp looks like
 * (i.e. all paths have a sync time of 110):
 * /a 110
 * /a/b 10
 * /a/c 0
 * /a/d 0
 * /a/e 0
 * /a/f 0
 *
 * Here is a second example:
 * If say the interval is 100s, the last synced timestamps are:
 * /a 0
 * /a/b 0
 * /a/c 0
 * /a/d 0
 * /a/e 0
 * /a/f 0
 * Now say at time 90 some children are synced individually.
 * Then the timestamps look like the following:
 * /a 0
 * /a/b 0
 * /a/c 90
 * /a/d 90
 * /a/e 90
 * /a/f 90
 *
 * and if we do a sync at timestamp 100, a sync will only happen on /a/b,
 * and /a will get updated to 90
 * /a 90
 * /a/b 0
 * /a/c 90
 * /a/d 90
 * /a/e 90
 * /a/f 90
 *
 * Note that we may consider different ways of deciding how to sync children
 * (see https://github.com/Alluxio/alluxio/pull/16081).
 */
public class InodeSyncStream {
  /**
   * Return status of a sync result.
   */
  public enum SyncStatus {
    OK,
    FAILED,
    NOT_NEEDED
  }

  private static final Logger LOG = LoggerFactory.getLogger(InodeSyncStream.class);

  private static final FileSystemMasterCommonPOptions NO_TTL_OPTION =
      FileSystemMasterCommonPOptions.newBuilder()
          .setTtl(-1)
          .build();

  /** The root path. Should be locked with a write lock. */
  private final LockingScheme mRootScheme;

  /** A {@link InvalidationSyncCache} maintained from the {@link DefaultFileSystemMaster}. */
  private final InvalidationSyncCache mUfsSyncPathCache;

  /** Object holding the {@link UfsStatus}es which may be required for syncing. */
  private final UfsStatusCache mStatusCache;

  /** Inode tree to lock new paths. */
  private final InodeTree mInodeTree;

  /** Determines how deep in the tree we need to load. */
  private final DescendantType mDescendantType;

  /** The {@link RpcContext} from the caller. */
  private final RpcContext mRpcContext;

  /** The inode store to look up children. */
  private final ReadOnlyInodeStore mInodeStore;

  /** The mount table for looking up the proper UFS client based on the Alluxio path. */
  private final MountTable mMountTable;

  /** The lock manager used to try acquiring the persisting lock. */
  private final InodeLockManager mInodeLockManager;

  /** The FS master creating this object. */
  private final DefaultFileSystemMaster mFsMaster;

  /** Set this to true to force a sync regardless of the UfsPathCache. */
  private final boolean mForceSync;

  /** The sync options on the RPC.  */
  private final FileSystemMasterCommonPOptions mSyncOptions;

  /** To determine if we should use the MergeJournalContext to merge journals. */
  private static final boolean USE_FILE_SYSTEM_MERGE_JOURNAL_CONTEXT = Configuration.getBoolean(
      PropertyKey.MASTER_FILE_SYSTEM_MERGE_INODE_JOURNALS
  );

<<<<<<< HEAD
=======
  /** To determine whether we should only let the UFS sync happen once
   * for the concurrent metadata sync requests syncing the same directory.
   */
  private final boolean mDedupConcurrentSync = Configuration.getBoolean(
      PropertyKey.MASTER_METADATA_CONCURRENT_SYNC_DEDUP
  );
  private static final MetadataSyncLockManager SYNC_METADATA_LOCK_MANAGER =
      new MetadataSyncLockManager();

>>>>>>> fe78f08c
  /** Whether to only read+create metadata from the UFS, or to update metadata as well. */
  private final boolean mLoadOnly;

  /** Deque used to keep track of paths that still need to be synced. */
  private final ConcurrentLinkedDeque<AlluxioURI> mPendingPaths;

  /** The traversal order of {@link #mPendingPaths}. */
  private final MetadataSyncTraversalOrder mTraverseType;

  /** Queue of paths that have been submitted to the executor. */
  private final Queue<Future<SyncResult>> mSyncPathJobs;

  /** The executor enabling concurrent processing. */
  private final ExecutorService mMetadataSyncService;

  /** The interval of time passed (in ms) to require a new sync. */
  private final long mSyncInterval;

  /** The maximum number of concurrent paths that can be syncing at any moment. */
  private final int mConcurrencyLevel =
      Configuration.getInt(PropertyKey.MASTER_METADATA_SYNC_CONCURRENCY_LEVEL);

  /** The value returned by {@link InvalidationSyncCache#startSync}. */
  private long mStartTime;

  private final FileSystemMasterAuditContext mAuditContext;
  private final Function<LockedInodePath, Inode> mAuditContextSrcInodeFunc;

  private final Clock mClock;

  /**
   * Create a new instance of {@link InodeSyncStream}.
   *
   * The root path should be already locked with {@link LockPattern#WRITE_EDGE} unless the user is
   * only planning on loading metadata. The desired pattern should always be
   * {@link LockPattern#READ}.
   *
   * It is an error to initiate sync without a WRITE_EDGE lock when loadOnly is {@code false}.
   * If loadOnly is set to {@code true}, then the root path may have a read lock.
   *
   * @param rootPath The root path to begin syncing
   * @param fsMaster the {@link FileSystemMaster} calling this method
   * @param syncPathCache the {@link InvalidationSyncCache} for the given path
   * @param rpcContext the caller's {@link RpcContext}
   * @param descendantType determines the number of descendant inodes to sync
   * @param options the RPC's {@link FileSystemMasterCommonPOptions}
   * @param auditContext the audit context to use when loading
   * @param auditContextSrcInodeFunc the inode to set as the audit context source
   * @param forceSync whether to sync inode metadata no matter what
   * @param loadOnly whether to only load new metadata, rather than update existing metadata
   * @param loadAlways whether to always load new metadata from the ufs, even if a file or
   *                   directory has been previous found to not exist
   */
  public InodeSyncStream(LockingScheme rootPath, DefaultFileSystemMaster fsMaster,
      InvalidationSyncCache syncPathCache,
      RpcContext rpcContext, DescendantType descendantType, FileSystemMasterCommonPOptions options,
      @Nullable FileSystemMasterAuditContext auditContext,
      @Nullable Function<LockedInodePath, Inode> auditContextSrcInodeFunc,
      boolean forceSync, boolean loadOnly, boolean loadAlways) {
<<<<<<< HEAD
    mPendingPaths = new ConcurrentLinkedQueue<>();
=======
    mPendingPaths = new ConcurrentLinkedDeque<>();
    mTraverseType = Configuration.getEnum(PropertyKey.MASTER_METADATA_SYNC_TRAVERSAL_ORDER,
        MetadataSyncTraversalOrder.class);
>>>>>>> fe78f08c
    mDescendantType = descendantType;
    mRpcContext = rpcContext;
    mMetadataSyncService = fsMaster.mSyncMetadataExecutorIns;
    mClock = fsMaster.mClock;
    mForceSync = forceSync;
    mRootScheme = rootPath;
    mSyncOptions = options;
    mLoadOnly = loadOnly;
    mSyncPathJobs = new LinkedList<>();
    mFsMaster = fsMaster;
    mInodeLockManager = fsMaster.getInodeLockManager();
    mInodeStore = fsMaster.getInodeStore();
    mInodeTree = fsMaster.getInodeTree();
    mMountTable = fsMaster.getMountTable();
    mUfsSyncPathCache = syncPathCache;
    mAuditContext = auditContext;
    mAuditContextSrcInodeFunc = auditContextSrcInodeFunc;
    mSyncInterval = options.hasSyncIntervalMs() ? options.getSyncIntervalMs() :
        Configuration.getMs(PropertyKey.USER_FILE_METADATA_SYNC_INTERVAL);
    // If an absent cache entry was more recent than this value, then it is valid for this sync
    long validCacheTime;
    if (loadOnly) {
      if (loadAlways) {
        validCacheTime = UfsAbsentPathCache.NEVER;
      } else {
        validCacheTime = UfsAbsentPathCache.ALWAYS;
      }
    } else {
      validCacheTime = mClock.millis() - mSyncInterval;
    }
    mStatusCache = new UfsStatusCache(fsMaster.mSyncPrefetchExecutorIns,
        fsMaster.getAbsentPathCache(), validCacheTime);
    // Maintain a global counter of active sync streams
    DefaultFileSystemMaster.Metrics.INODE_SYNC_STREAM_COUNT.inc();
  }

  /**
   * Create a new instance of {@link InodeSyncStream} without any audit or permission checks.
   *
   * @param rootScheme The root path to begin syncing
   * @param fsMaster the {@link FileSystemMaster} calling this method
   * @param syncPathCache the {@link InvalidationSyncCache} for this path
   * @param rpcContext the caller's {@link RpcContext}
   * @param descendantType determines the number of descendant inodes to sync
   * @param options the RPC's {@link FileSystemMasterCommonPOptions}
   * @param forceSync whether to sync inode metadata no matter what
   * @param loadOnly whether to only load new metadata, rather than update existing metadata
   * @param loadAlways whether to always load new metadata from the ufs, even if a file or
   *                   directory has been previous found to not exist
   */
  public InodeSyncStream(LockingScheme rootScheme, DefaultFileSystemMaster fsMaster,
      InvalidationSyncCache syncPathCache,
      RpcContext rpcContext, DescendantType descendantType, FileSystemMasterCommonPOptions options,
      boolean forceSync, boolean loadOnly, boolean loadAlways) {
    this(rootScheme, fsMaster, syncPathCache, rpcContext, descendantType, options, null, null,
        forceSync, loadOnly, loadAlways);
  }

  /**
   * Sync the metadata according the root path the stream was created with.
   * [WARNING]:
   * To avoid deadlock, please do not obtain any inode path lock before calling this method.
   *
   * @return SyncStatus object
   */
  public SyncStatus sync() throws AccessControlException, InvalidPathException {
    if (!mDedupConcurrentSync) {
      return syncInternal();
    }
    try (MetadataSyncLockManager.MetadataSyncPathList ignored = SYNC_METADATA_LOCK_MANAGER.lockPath(
        mRootScheme.getPath())) {
      mRpcContext.throwIfCancelled();
      return syncInternal();
    } catch (IOException e) {
      throw new RuntimeException(e);
    }
  }

  private SyncStatus syncInternal() throws
      AccessControlException, InvalidPathException {
    // The high-level process for the syncing is:
    // 1. Given an Alluxio path, determine if it is not consistent with the corresponding UFS path.
    //     this means the UFS path does not exist, or has metadata which differs from Alluxio
    // 2. If only the metadata changed, update the inode with the new metadata
    // 3. If the path does not exist in the UFS, delete the inode in Alluxio
    // 4. If not deleted, load metadata from the UFS
    // 5. If a recursive sync, add children inodes to sync queue
    int syncPathCount = 0;
    int failedSyncPathCount = 0;
    int skippedSyncPathCount = 0;
    int stopNum = -1; // stop syncing when we've processed this many paths. -1 for infinite
    LOG.debug("Running InodeSyncStream on path {}, with status {}, and force sync {}",
        mRootScheme.getPath(), mRootScheme.shouldSync(), mForceSync);
    if (!mRootScheme.shouldSync().isShouldSync() && !mForceSync) {
      DefaultFileSystemMaster.Metrics.INODE_SYNC_STREAM_SKIPPED.inc();
      return SyncStatus.NOT_NEEDED;
    }
<<<<<<< HEAD
    LOG.debug("Running InodeSyncStream on path {}", mRootScheme.getPath());
    mStartTime = mUfsSyncPathCache.startSync();
    Instant startTime = Instant.now();
=======
    if (mDedupConcurrentSync) {
      /*
       * If a concurrent sync on the same path is successful after this sync had already
       * been initialized and that sync is successful, then there is no need to sync again.
       * This is done by checking is the last successful sync time for the path has
       * increased since this sync was started.
       * * e.g.
       * First assume the last sync time for path /aaa is 0
       * 1. [TS=100] the sync() method is called by thread A for path /aaa with sync
       *    interval 50, so a sync starts
       * 2. [TS=110] the sync() method is called by thread B for path /aaa,
       *    using syncInterval 100, so a sync starts, but
       *    thread B is blocked by the metadata sync lock,
       * 3. [TS=180] thread A finishes the metadata sync, update the SyncPathCache,
       *    setting the last sync timestamp to 100.
       * 4. [TS=182] thread B acquired the lock and can start sync
       * 5. [TS=182] since the sync time for the path was 0 when thread B started,
       *    and is now 100, thread B can skip the sync and return NOT_NEEDED.
       * Note that this still applies if A is to sync recursively path /aaa while B is to
       * sync path /aaa/bbb as the sync scope of A covers B's.
       */
      if (mUfsSyncPathCache.shouldSyncPath(mRootScheme.getPath(), mSyncInterval, mDescendantType)
          .getLastSyncTime() > mRootScheme.shouldSync().getLastSyncTime()) {
        DefaultFileSystemMaster.Metrics.INODE_SYNC_STREAM_SKIPPED.inc();
        LOG.debug("Skipped sync on {} due to successful concurrent sync", mRootScheme.getPath());
        return SyncStatus.NOT_NEEDED;
      }
    }
    LOG.debug("Running InodeSyncStream on path {}", mRootScheme.getPath());
    long startTime = mUfsSyncPathCache.startSync();
>>>>>>> fe78f08c
    boolean rootPathIsFile = false;
    try (LockedInodePath path =
             mInodeTree.lockInodePath(mRootScheme, mRpcContext.getJournalContext())) {
      if (mAuditContext != null && mAuditContextSrcInodeFunc != null) {
        mAuditContext.setSrcInode(mAuditContextSrcInodeFunc.apply(path));
      }
      syncInodeMetadata(path);
      syncPathCount++;
      if (mDescendantType == DescendantType.ONE) {
        // If descendantType is ONE, then we shouldn't process any more paths except for those
        // currently in the queue
        stopNum = mPendingPaths.size();
      }

      // process the sync result for the original path
      try {
        path.traverse();
        if (path.fullPathExists()) {
          rootPathIsFile = !path.getInode().isDirectory();
        }
      } catch (InvalidPathException e) {
        updateMetrics(false, startTime, syncPathCount, failedSyncPathCount);
        throw new RuntimeException(e);
      }
    } catch (FileDoesNotExistException e) {
      LOG.warn("Failed to sync metadata on root path {} due to FileDoesNotExistException",
          this);
<<<<<<< HEAD
      if (mMountTable.isCrossClusterMount(mRootScheme.getPath())) {
        // in cross cluster if the file does not exist we consider this a successful
        // sync as on every file change we will get a new invalidation time that will
        // cause a new sync
        mUfsSyncPathCache.notifySyncedPath(mRootScheme.getPath(), mDescendantType,
            mStartTime, null, false);
      }
=======
>>>>>>> fe78f08c
      failedSyncPathCount++;
    } catch (BlockInfoException | FileAlreadyCompletedException
        | InterruptedException | InvalidFileSizeException
        | IOException e) {
      LogUtils.warnWithException(LOG, "Failed to sync metadata on root path {}",
          toString(), e);
      failedSyncPathCount++;
    } catch (InvalidPathException | AccessControlException e) {
      // Catch and re-throw just to update metrics before exit
      LogUtils.warnWithException(LOG, "Failed to sync metadata on root path {}",
          toString(), e);
      updateMetrics(false, startTime, syncPathCount, failedSyncPathCount);
      throw e;
    } finally {
      // regardless of the outcome, remove the UfsStatus for this path from the cache
      mStatusCache.remove(mRootScheme.getPath());
    }

    // For any children that skip syncing because of a recent sync time,
    // we will only update the root path to the oldest of these times
    Long childOldestSkippedSync = null;
    // Process any children after the root.
    while (!mPendingPaths.isEmpty() || !mSyncPathJobs.isEmpty()) {
      if (Thread.currentThread().isInterrupted()) {
        LOG.warn("Metadata syncing was interrupted before completion; {}", this);
        break;
      }
      if (mRpcContext.isCancelled()) {
        LOG.warn("Metadata syncing was cancelled before completion; {}", this);
        break;
      }
      // There are still paths to process
      // First, remove any futures which have completed. Add to the sync path count if they sync'd
      // successfully
      while (true) {
        Future<SyncResult> job = mSyncPathJobs.peek();
        if (job == null || !job.isDone()) {
          break;
        }
        // remove the job because we know it is done.
        if (mSyncPathJobs.poll() != job) {
          updateMetrics(false, startTime, syncPathCount, failedSyncPathCount);
          throw new ConcurrentModificationException("Head of queue modified while executing");
        }
        // Update a global counter
        DefaultFileSystemMaster.Metrics.INODE_SYNC_STREAM_ACTIVE_PATHS_TOTAL.dec();
        try {
          // we synced the path successfully
          // This shouldn't block because we checked job.isDone() earlier
          SyncResult result = job.get();
          if (!result.isResultValid()) {
            failedSyncPathCount++;
          } else if (result.wasSyncPerformed()) {
            syncPathCount++;
          } else {
            skippedSyncPathCount++;
          }
          if (result.isResultValid() && !result.wasSyncPerformed()) {
            childOldestSkippedSync = childOldestSkippedSync == null ? result.getLastSyncTime()
                : Math.min(childOldestSkippedSync, result.getLastSyncTime());
          }
        } catch (InterruptedException | ExecutionException e) {
          failedSyncPathCount++;
          LogUtils.warnWithException(
              LOG, "metadata sync failed while polling for finished paths; {}",
              toString(), e);
          if (e instanceof InterruptedException) {
            Thread.currentThread().interrupt();
            break;
          }
        }
      }

      // When using descendant type of ONE, we need to stop prematurely.
      if (stopNum != -1 && (syncPathCount + failedSyncPathCount + skippedSyncPathCount) > stopNum) {
        break;
      }

      // We can submit up to ( max_concurrency - <jobs queue size>) jobs back into the queue
      int submissions = mConcurrencyLevel - mSyncPathJobs.size();
      for (int i = 0; i < submissions; i++) {
        AlluxioURI path = pollItem();
        if (path == null) {
          // no paths left to sync
          break;
        }
        Future<SyncResult> job = mMetadataSyncService.submit(() -> processSyncPath(path));
        mSyncPathJobs.offer(job);
        // Update global counters for all sync streams
        DefaultFileSystemMaster.Metrics.INODE_SYNC_STREAM_PENDING_PATHS_TOTAL.dec();
        DefaultFileSystemMaster.Metrics.INODE_SYNC_STREAM_ACTIVE_PATHS_TOTAL.inc();
      }
      // After submitting all jobs wait for the job at the head of the queue to finish.
      Future<SyncResult> oldestJob = mSyncPathJobs.peek();
      if (oldestJob == null) { // There might not be any jobs, restart the loop.
        continue;
      }
      try {
        oldestJob.get(); // block until the oldest job finished.
      } catch (InterruptedException | ExecutionException e) {
        LogUtils.warnWithException(
                LOG, "Exception while waiting for oldest metadata sync job to finish: {}",
                toString(), e);
        if (e instanceof InterruptedException) {
          Thread.currentThread().interrupt();
        }
      }
    }

    boolean success = syncPathCount > 0;
    if (Configuration.getBoolean(PropertyKey.MASTER_METADATA_SYNC_REPORT_FAILURE)) {
      // There should not be any failed or outstanding jobs
      success = (failedSyncPathCount == 0) && mSyncPathJobs.isEmpty() && mPendingPaths.isEmpty();
    }
    if (success) {
      // update the sync path cache for the root of the sync
      // TODO(gpang): Do we need special handling for failures and thread interrupts?
      mUfsSyncPathCache.notifySyncedPath(mRootScheme.getPath(), mDescendantType,
<<<<<<< HEAD
          mStartTime, childOldestSkippedSync, rootPathIsFile);
=======
          startTime, childOldestSkippedSync, rootPathIsFile);
>>>>>>> fe78f08c
    }
    mStatusCache.cancelAllPrefetch();
    mSyncPathJobs.forEach(f -> f.cancel(true));
    if (!mPendingPaths.isEmpty() || !mSyncPathJobs.isEmpty()) {
      DefaultFileSystemMaster.Metrics.INODE_SYNC_STREAM_SYNC_PATHS_CANCEL.inc(
          mPendingPaths.size() + mSyncPathJobs.size());
    }
    if (!mSyncPathJobs.isEmpty()) {
      DefaultFileSystemMaster.Metrics
          .INODE_SYNC_STREAM_ACTIVE_PATHS_TOTAL.dec(mSyncPathJobs.size());
    }
    if (!mPendingPaths.isEmpty()) {
      DefaultFileSystemMaster.Metrics
          .INODE_SYNC_STREAM_PENDING_PATHS_TOTAL.dec(mPendingPaths.size());
    }

    // Update metrics at the end of operation
    updateMetrics(success, startTime, syncPathCount, failedSyncPathCount);
    return success ? SyncStatus.OK : SyncStatus.FAILED;
  }

  private void updateMetrics(boolean success, long startTime,
      int successPathCount, int failedPathCount) {
    long duration = mClock.millis() - startTime;
    DefaultFileSystemMaster.Metrics.INODE_SYNC_STREAM_TIME_MS.inc(duration);
    if (success) {
      DefaultFileSystemMaster.Metrics.INODE_SYNC_STREAM_SUCCESS.inc();
    } else {
      DefaultFileSystemMaster.Metrics.INODE_SYNC_STREAM_FAIL.inc();
    }
    DefaultFileSystemMaster.Metrics.INODE_SYNC_STREAM_SYNC_PATHS_SUCCESS.inc(successPathCount);
    DefaultFileSystemMaster.Metrics.INODE_SYNC_STREAM_SYNC_PATHS_FAIL.inc(failedPathCount);
    if (LOG.isDebugEnabled()) {
      LOG.debug("synced {} paths ({} success, {} failed) in {} ms on {}",
          successPathCount + failedPathCount, successPathCount, failedPathCount,
          duration, mRootScheme);
    }
  }

  /**
   * Process a path to sync.
   *
   * This can update metadata for the inode, delete the inode, and/or queue any children that should
   * be synced as well.
   *
   * @param path The path to sync
   * @return true if this path was synced
   */
  private SyncResult processSyncPath(AlluxioURI path) throws InvalidPathException {
    if (path == null) {
      return SyncResult.INVALID_RESULT;
    }

    // if we have already loaded the path from the UFS, and the path
    // is not a directory and ACL is disabled, then we will always finish the sync
    // (even if it is not needed) since we already have all the data we need
    boolean forceSync = !mFsMaster.isAclEnabled() && mStatusCache.hasStatus(path).map(
        ufsStatus -> !ufsStatus.isDirectory()).orElse(false);

    LockingScheme scheme;
    // forceSync is true means listStatus already prefetched metadata of children,
    // update metadata for such cases
    if (mForceSync || forceSync) {
      scheme = new LockingScheme(path, LockPattern.READ, true);
    } else {
      scheme = new LockingScheme(path, LockPattern.READ, mSyncOptions,
<<<<<<< HEAD
          mUfsSyncPathCache, mDescendantType, mMountTable.isCrossClusterMount(path));
=======
          mUfsSyncPathCache, mDescendantType);
>>>>>>> fe78f08c
    }

    if (!scheme.shouldSync().isShouldSync() && !mForceSync) {
      return scheme.shouldSync().skippedSync();
    }
    try (LockedInodePath inodePath =
             mInodeTree.tryLockInodePath(scheme, mRpcContext.getJournalContext())) {
      if (Thread.currentThread().isInterrupted()) {
        LOG.warn("Thread syncing {} was interrupted before completion", inodePath.getUri());
        return SyncResult.INVALID_RESULT;
      }
      syncInodeMetadata(inodePath);
      return scheme.shouldSync().syncSuccess();
    } catch (AccessControlException | BlockInfoException | FileAlreadyCompletedException
        | FileDoesNotExistException | InterruptedException | InvalidFileSizeException
        | InvalidPathException | IOException e) {
      LogUtils.warnWithException(LOG, "Failed to process sync path: {}", path, e);
    } finally {
      // regardless of the outcome, remove the UfsStatus for this path from the cache
      mStatusCache.remove(path);
    }
    return SyncResult.INVALID_RESULT;
  }

  private void syncInodeMetadata(LockedInodePath inodePath)
      throws InvalidPathException, AccessControlException, IOException, FileDoesNotExistException,
      FileAlreadyCompletedException, InvalidFileSizeException, BlockInfoException,
      InterruptedException {
    if (!inodePath.fullPathExists()) {
      loadMetadataForPath(inodePath);
      // skip the load metadata step in the sync if it has been just loaded
      syncExistingInodeMetadata(inodePath, true);
    } else {
      syncExistingInodeMetadata(inodePath, false);
    }
  }

  private Object getFromUfs(Callable<Object> task) throws InterruptedException {
    final Future<Object> future = mFsMaster.mSyncPrefetchExecutorIns.submit(task);
    DefaultFileSystemMaster.Metrics.METADATA_SYNC_PREFETCH_OPS_COUNT.inc();
    while (true) {
      try {
        Object j = future.get(1, TimeUnit.SECONDS);
        DefaultFileSystemMaster.Metrics.METADATA_SYNC_PREFETCH_SUCCESS.inc();
        DefaultFileSystemMaster.Metrics.METADATA_SYNC_PREFETCH_PATHS.inc();
        return j;
      } catch (TimeoutException e) {
        mRpcContext.throwIfCancelled();
        DefaultFileSystemMaster.Metrics.METADATA_SYNC_PREFETCH_RETRIES.inc();
      } catch (ExecutionException e) {
        LogUtils.warnWithException(LOG, "Failed to get result for prefetch job", e);
        DefaultFileSystemMaster.Metrics.METADATA_SYNC_PREFETCH_FAIL.inc();
        throw new RuntimeException(e);
      }
    }
  }

  /**
   * Sync inode metadata with the UFS state.
   *
   * This method expects the {@code inodePath} to already exist in the inode tree.
   */
  private void syncExistingInodeMetadata(LockedInodePath inodePath, boolean skipLoad)
      throws AccessControlException, BlockInfoException, FileAlreadyCompletedException,
      FileDoesNotExistException, InvalidFileSizeException, InvalidPathException, IOException,
      InterruptedException {
    if (inodePath.getLockPattern() != LockPattern.WRITE_EDGE && !mLoadOnly) {
      throw new RuntimeException(String.format(
          "syncExistingInodeMetadata was called on d%s when only locked with %s. Load metadata"
          + " only was not specified.", inodePath.getUri(), inodePath.getLockPattern()));
    }

    // Set to true if the given inode was deleted.
    boolean deletedInode = false;
    // whether we need to load metadata for the current path
    boolean loadMetadata = mLoadOnly;
    LOG.trace("Syncing inode metadata {}", inodePath.getUri());

    // The requested path already exists in Alluxio.
    Inode inode = inodePath.getInode();
    // initialize sync children to true if it is a listStatus call on a directory
    boolean syncChildren = inode.isDirectory()
        && !mDescendantType.equals(DescendantType.NONE);

    // if the lock pattern is WRITE_EDGE, then we can sync (update or delete). Otherwise, if it is
    // we can only load metadata.

    if (inodePath.getLockPattern() == LockPattern.WRITE_EDGE && !mLoadOnly) {
      if (inode instanceof InodeFile && !inode.asFile().isCompleted()) {
        // Do not sync an incomplete file, since the UFS file is expected to not exist.
        return;
      }

      Optional<Scoped> persistingLock = mInodeLockManager.tryAcquirePersistingLock(inode.getId());
      if (!persistingLock.isPresent()) {
        // Do not sync a file in the process of being persisted, since the UFS file is being
        // written.
        return;
      }
      persistingLock.get().close();

      UfsStatus cachedStatus = null;
      boolean fileNotFound = false;
      try {
        cachedStatus = mStatusCache.getStatus(inodePath.getUri());
      } catch (FileNotFoundException e) {
        fileNotFound = true;
      }
      MountTable.Resolution resolution = mMountTable.resolve(inodePath.getUri());
      AlluxioURI ufsUri = resolution.getUri();
      try (CloseableResource<UnderFileSystem> ufsResource = resolution.acquireUfsResource()) {
        UnderFileSystem ufs = ufsResource.get();
        Fingerprint ufsFpParsed;
        // When the status is not cached and it was not due to file not found, we retry
        if (fileNotFound) {
          ufsFpParsed = Fingerprint.INVALID_FINGERPRINT;
        } else if (cachedStatus == null) {
          ufsFpParsed =
              (Fingerprint) getFromUfs(() -> ufs.getParsedFingerprint(ufsUri.toString()));
          mMountTable.getUfsSyncMetric(resolution.getMountId()).inc();
        } else {
          // When the status is cached
          if (!mFsMaster.isAclEnabled()) {
            ufsFpParsed = Fingerprint.create(ufs.getUnderFSType(), cachedStatus);
          } else {
            Pair<AccessControlList, DefaultAccessControlList> aclPair =
                (Pair<AccessControlList, DefaultAccessControlList>)
                    getFromUfs(() -> ufs.getAclPair(ufsUri.toString()));
            mMountTable.getUfsSyncMetric(resolution.getMountId()).inc();
            if (aclPair == null || aclPair.getFirst() == null
                || !aclPair.getFirst().hasExtended()) {
              ufsFpParsed = Fingerprint.create(ufs.getUnderFSType(), cachedStatus);
            } else {
              ufsFpParsed = Fingerprint.create(ufs.getUnderFSType(), cachedStatus,
                  aclPair.getFirst());
            }
          }
        }
        boolean containsMountPoint = mMountTable.containsMountPoint(inodePath.getUri(), true);

        UfsSyncUtils.SyncPlan syncPlan =
            UfsSyncUtils.computeSyncPlan(inode, ufsFpParsed, containsMountPoint);
        if (!syncPlan.toUpdateMetaData() && !syncPlan.toDelete()) {
          DefaultFileSystemMaster.Metrics.INODE_SYNC_STREAM_NO_CHANGE.inc();
        }

        if (syncPlan.toUpdateMetaData()) {
          // UpdateMetadata is used when a file or a directory only had metadata change.
          // It works by calling SetAttributeInternal on the inodePath.
          if (ufsFpParsed != null && ufsFpParsed.isValid()) {
            short mode = Short.parseShort(ufsFpParsed.getTag(Fingerprint.Tag.MODE));
            long opTimeMs = mClock.millis();
            SetAttributePOptions.Builder builder = SetAttributePOptions.newBuilder()
                .setMode(new Mode(mode).toProto());
            String owner = ufsFpParsed.getTag(Fingerprint.Tag.OWNER);
            if (!owner.equals(Fingerprint.UNDERSCORE)) {
              // Only set owner if not empty
              builder.setOwner(owner);
            }
            String group = ufsFpParsed.getTag(Fingerprint.Tag.GROUP);
            if (!group.equals(Fingerprint.UNDERSCORE)) {
              // Only set group if not empty
              builder.setGroup(group);
            }
            SetAttributeContext ctx = SetAttributeContext.mergeFrom(builder)
                .setUfsFingerprint(ufsFpParsed.serialize()).setMetadataLoad(true);
            mFsMaster.setAttributeSingleFile(mRpcContext, inodePath, false, opTimeMs, ctx);
          }
        }

        if (syncPlan.toDelete()) {
          deletedInode = true;
          try {
            // The options for deleting.
            DeleteContext syncDeleteContext = DeleteContext.mergeFrom(
                DeletePOptions.newBuilder()
                .setRecursive(true)
                .setAlluxioOnly(true)
                .setUnchecked(true)).setMetadataLoad(true);
            mFsMaster.deleteInternal(mRpcContext, inodePath, syncDeleteContext, true);
          } catch (DirectoryNotEmptyException | IOException e) {
            // Should not happen, since it is an unchecked delete.
            LOG.error("Unexpected error for unchecked delete.", e);
          }
        }

        if (syncPlan.toLoadMetadata()) {
          loadMetadata = true;
        }

        syncChildren = syncPlan.toSyncChildren();
      }
    }

    // sync plan does not know about the root of the sync
    // if DescendantType.ONE we only sync children if we are syncing root of this stream
    if (mDescendantType == DescendantType.ONE) {
      syncChildren =
          syncChildren && mRootScheme.getPath().equals(inodePath.getUri());
    }

    int childCount = inode.isDirectory() ? (int) inode.asDirectory().getChildCount() : 0;
    Map<String, Inode> inodeChildren = new HashMap<>(childCount);
    if (syncChildren) {
      // maps children name to inode
      try (CloseableIterator<? extends Inode> children = mInodeStore
          .getChildren(inode.asDirectory())) {
        children.forEachRemaining(child -> inodeChildren.put(child.getName(), child));
      }

      // Fetch and populate children into the cache
      mStatusCache.prefetchChildren(inodePath.getUri(), mMountTable);
      Collection<UfsStatus> listStatus = mStatusCache
          .fetchChildrenIfAbsent(mRpcContext, inodePath.getUri(), mMountTable);
      // Iterate over UFS listings and process UFS children.
      if (listStatus != null) {
        for (UfsStatus ufsChildStatus : listStatus) {
          if (!inodeChildren.containsKey(ufsChildStatus.getName()) && !PathUtils
              .isTemporaryFileName(ufsChildStatus.getName())) {
            // Ufs child exists, but Alluxio child does not. Must load metadata.
            loadMetadata = true;
            break;
          }
        }
      }
    }
    // If the inode was deleted in the previous sync step, we need to remove the inode from the
    // locked path
    if (deletedInode) {
      inodePath.removeLastInode();
    }

    // load metadata if necessary.
    if (loadMetadata && !skipLoad) {
      loadMetadataForPath(inodePath);
    }

    boolean prefetchChildrenUfsStatus = Configuration.getBoolean(
        PropertyKey.MASTER_METADATA_SYNC_UFS_PREFETCH_ENABLED);

    if (syncChildren) {
      // Iterate over Alluxio children and process persisted children.
      try (CloseableIterator<? extends Inode> children
               = mInodeStore.getChildren(inode.asDirectory())) {
        children.forEachRemaining(childInode -> {
          // If we are only loading non-existing metadata, then don't process any child which
          // was already in the tree, unless it is a directory, in which case, we might need to load
          // its children.
          if (mLoadOnly && inodeChildren.containsKey(childInode.getName()) && childInode.isFile()) {
            return;
          }
          // If we're performing a recursive sync, add each child of our current Inode to the queue
          AlluxioURI child = inodePath.getUri().joinUnsafe(childInode.getName());
          mPendingPaths.add(child);
          // Update a global counter for all sync streams
          DefaultFileSystemMaster.Metrics.INODE_SYNC_STREAM_PENDING_PATHS_TOTAL.inc();

          if (prefetchChildrenUfsStatus) {
            // This asynchronously schedules a job to pre-fetch the statuses into the cache.
            if (childInode.isDirectory() && mDescendantType == DescendantType.ALL) {
              mStatusCache.prefetchChildren(child, mMountTable);
            }
          }
        });
      }
    }
  }

  private void loadMetadataForPath(LockedInodePath inodePath)
      throws InvalidPathException, AccessControlException, IOException, FileDoesNotExistException,
      FileAlreadyCompletedException, InvalidFileSizeException, BlockInfoException {
    UfsStatus status = mStatusCache.fetchStatusIfAbsent(inodePath.getUri(), mMountTable);
    DescendantType descendantType = mDescendantType;
    // If loadMetadata is only for one level, and the path is not the root of the loadMetadata,
    // do not load the subdirectory
    if (descendantType.equals(DescendantType.ONE)
        && !inodePath.getUri().equals(mRootScheme.getPath())) {
      descendantType = DescendantType.NONE;
    }
    LoadMetadataContext ctx = LoadMetadataContext.mergeFrom(
        LoadMetadataPOptions.newBuilder()
            .setCommonOptions(NO_TTL_OPTION)
            .setCreateAncestors(true)
            .setLoadDescendantType(GrpcUtils.toProto(descendantType)))
        .setUfsStatus(status);
    loadMetadata(inodePath, ctx);
  }

  /**
  * This method creates inodes containing the metadata from the UFS. The {@link UfsStatus} object
  * must be set in the {@link LoadMetadataContext} in order to successfully create the inodes.
  */
  private void loadMetadata(LockedInodePath inodePath, LoadMetadataContext context)
      throws BlockInfoException, FileAlreadyCompletedException,
      FileDoesNotExistException, InvalidFileSizeException, InvalidPathException, IOException {
    AlluxioURI path = inodePath.getUri();
    MountTable.Resolution resolution = mMountTable.resolve(path);
    int failedSync = 0;
    try {
      if (context.getUfsStatus() == null) {
        // uri does not exist in ufs
        Inode inode = inodePath.getInode();
        if (inode.isFile()) {
          throw new IllegalArgumentException(String.format(
              "load metadata cannot be called on a file if no ufs "
                  + "status is present in the context. %s", inodePath.getUri()));
        }

        mInodeTree.setDirectChildrenLoaded(mRpcContext, inode.asDirectory());
        return;
      }

      if (context.getUfsStatus().isFile()) {
        loadFileMetadataInternal(mRpcContext, inodePath, resolution, context, mFsMaster,
            mMountTable);
      } else {
        loadDirectoryMetadata(mRpcContext, inodePath, context, mMountTable, mFsMaster);

        // now load all children if required
        LoadDescendantPType type = context.getOptions().getLoadDescendantType();
        if (type != LoadDescendantPType.NONE) {
          Collection<UfsStatus> children = mStatusCache.fetchChildrenIfAbsent(mRpcContext,
              inodePath.getUri(), mMountTable);
          if (children == null) {
            LOG.debug("fetching children for {} returned null", inodePath.getUri());
            return;
          }
          for (UfsStatus childStatus : children) {
            if (PathUtils.isTemporaryFileName(childStatus.getName())) {
              continue;
            }
            AlluxioURI childURI = new AlluxioURI(PathUtils.concatPath(inodePath.getUri(),
                childStatus.getName()));
            if (mInodeTree.inodePathExists(childURI) && (childStatus.isFile()
                || context.getOptions().getLoadDescendantType() != LoadDescendantPType.ALL)) {
              // stop traversing if this is an existing file, or an existing directory without
              // loading all descendants.
              continue;
            }
            LoadMetadataContext loadMetadataContext =
                LoadMetadataContext.mergeFrom(LoadMetadataPOptions.newBuilder()
                    .setLoadDescendantType(LoadDescendantPType.NONE)
                    // No Ttl on loaded files
                    .setCommonOptions(NO_TTL_OPTION)
                    .setCreateAncestors(false))
                .setUfsStatus(childStatus);
            try (LockedInodePath descendant = inodePath
                .lockDescendant(inodePath.getUri().joinUnsafe(childStatus.getName()),
                    LockPattern.READ)) {
              loadMetadata(descendant, loadMetadataContext);
            } catch (FileNotFoundException e) {
              LOG.debug("Failed to loadMetadata because file is not in ufs:"
                  + " inodePath={}, options={}.",
                  childURI, loadMetadataContext, e);
            } catch (BlockInfoException | FileAlreadyCompletedException
                | FileDoesNotExistException | InvalidFileSizeException
                | IOException e) {
              LOG.debug("Failed to loadMetadata because the ufs file or directory"
                  + " is {}, options={}.",
                  childStatus, loadMetadataContext, e);
              failedSync++;
            }
          }
          mInodeTree.setDirectChildrenLoaded(mRpcContext, inodePath.getInode().asDirectory());
        }
      }
    } catch (IOException | InterruptedException e) {
      LOG.debug("Failed to loadMetadata: inodePath={}, context={}.", inodePath.getUri(), context,
          e);
      throw new IOException(e);
    }
    if (failedSync > 0) {
      throw new IOException(String.format("Failed to load metadata of %s files or directories "
          + "under %s", failedSync, path));
    }
  }

  /**
   * Return item according to different TraverseTypes.
   *
   * @return alluxio uri
   */
  private AlluxioURI pollItem() {
    if (mTraverseType == MetadataSyncTraversalOrder.DFS) {
      return mPendingPaths.pollLast();
    } else {
      return mPendingPaths.poll();
    }
  }

  /**
   * Merge inode entry with subsequent update inode and update inode file entries.
   *
   * @param entries list of journal entries
   * @return a list of compacted journal entries
   */
  public static List<Journal.JournalEntry> mergeCreateComplete(
      List<alluxio.proto.journal.Journal.JournalEntry> entries) {
    List<alluxio.proto.journal.Journal.JournalEntry> newEntries = new ArrayList<>(entries.size());
    // file id : index in the newEntries, InodeFileEntry
    Map<Long, Pair<Integer, MutableInodeFile>> fileEntryMap = new HashMap<>(entries.size());
    for (alluxio.proto.journal.Journal.JournalEntry oldEntry : entries) {
      if (oldEntry.hasInodeFile()) {
        // Use the old entry as a placeholder, to be replaced later
        newEntries.add(oldEntry);
        fileEntryMap.put(oldEntry.getInodeFile().getId(),
            new Pair<>(newEntries.size() - 1,
                MutableInodeFile.fromJournalEntry(oldEntry.getInodeFile())));
      } else if (oldEntry.hasUpdateInode()) {
        File.UpdateInodeEntry entry = oldEntry.getUpdateInode();
        if (fileEntryMap.get(entry.getId()) == null) {
          newEntries.add(oldEntry);
          continue;
        }
        MutableInodeFile inode = fileEntryMap.get(entry.getId()).getSecond();
        inode.updateFromEntry(entry);
      } else if (oldEntry.hasUpdateInodeFile()) {
        File.UpdateInodeFileEntry entry = oldEntry.getUpdateInodeFile();
        if (fileEntryMap.get(entry.getId()) == null) {
          newEntries.add(oldEntry);
          continue;
        }
        MutableInodeFile inode = fileEntryMap.get(entry.getId()).getSecond();
        inode.updateFromEntry(entry);
      } else {
        newEntries.add(oldEntry);
      }
    }
    for (Pair<Integer, MutableInodeFile> pair : fileEntryMap.values()) {
      // Replace the old entry placeholder with the new entry,
      // to create the file in the same place in the journal
      newEntries.set(pair.getFirst(),
          pair.getSecond().toJournalEntry());
    }
    return newEntries;
  }

  /**
   * Loads metadata for the file identified by the given path from UFS into Alluxio.
   *
   * This method doesn't require any specific type of locking on inodePath. If the path needs to be
   * loaded, we will acquire a write-edge lock.
   *
   * @param rpcContext the rpc context
   * @param inodePath the path for which metadata should be loaded
   * @param resolution the UFS resolution of path
   * @param context the load metadata context
   */
  static void loadFileMetadataInternal(RpcContext rpcContext, LockedInodePath inodePath,
      MountTable.Resolution resolution, LoadMetadataContext context,
      DefaultFileSystemMaster fsMaster, MountTable mountTable)
      throws BlockInfoException, FileDoesNotExistException, InvalidPathException,
      FileAlreadyCompletedException, InvalidFileSizeException, IOException {
    if (inodePath.fullPathExists()) {
      return;
    }
    AlluxioURI ufsUri = resolution.getUri();
    long ufsBlockSizeByte;
    long ufsLength;
    AccessControlList acl = null;
    try (CloseableResource<UnderFileSystem> ufsResource = resolution.acquireUfsResource()) {
      UnderFileSystem ufs = ufsResource.get();
      Counter accessMetric = mountTable.getUfsSyncMetric(resolution.getMountId());

      if (context.getUfsStatus() == null) {
        context.setUfsStatus(ufs.getExistingFileStatus(ufsUri.toString()));
        accessMetric.inc();
      }
      ufsLength = ((UfsFileStatus) context.getUfsStatus()).getContentLength();
      long blockSize = ((UfsFileStatus) context.getUfsStatus()).getBlockSize();
      ufsBlockSizeByte = blockSize != UfsFileStatus.UNKNOWN_BLOCK_SIZE
          ? blockSize : ufs.getBlockSizeByte(ufsUri.toString());

      if (fsMaster.isAclEnabled()) {
        Pair<AccessControlList, DefaultAccessControlList> aclPair
            = ufs.getAclPair(ufsUri.toString());
        accessMetric.inc();
        if (aclPair != null) {
          acl = aclPair.getFirst();
          // DefaultACL should be null, because it is a file
          if (aclPair.getSecond() != null) {
            LOG.warn("File {} has default ACL in the UFS", inodePath.getUri());
          }
        }
      }
    }

    // Metadata loaded from UFS has no TTL set.
    CreateFileContext createFileContext = CreateFileContext.defaults();
    createFileContext.getOptions().setBlockSizeBytes(ufsBlockSizeByte);
    createFileContext.getOptions().setRecursive(context.getOptions().getCreateAncestors());
    createFileContext.getOptions()
        .setCommonOptions(FileSystemMasterCommonPOptions.newBuilder()
            .setTtl(context.getOptions().getCommonOptions().getTtl())
            .setTtlAction(context.getOptions().getCommonOptions().getTtlAction()));
    createFileContext.setWriteType(WriteType.THROUGH); // set as through since already in UFS
    createFileContext.setMetadataLoad(true);
    createFileContext.setOwner(context.getUfsStatus().getOwner());
    createFileContext.setGroup(context.getUfsStatus().getGroup());
    createFileContext.setXAttr(context.getUfsStatus().getXAttr());
    short ufsMode = context.getUfsStatus().getMode();
    Mode mode = new Mode(ufsMode);
    Long ufsLastModified = context.getUfsStatus().getLastModifiedTime();
    if (resolution.getShared()) {
      mode.setOtherBits(mode.getOtherBits().or(mode.getOwnerBits()));
    }
    createFileContext.getOptions().setMode(mode.toProto());
    if (acl != null) {
      createFileContext.setAcl(acl.getEntries());
    }
    if (ufsLastModified != null) {
      createFileContext.setOperationTimeMs(ufsLastModified);
    }

    try (LockedInodePath writeLockedPath = inodePath.lockFinalEdgeWrite();
         JournalContext merger = USE_FILE_SYSTEM_MERGE_JOURNAL_CONTEXT
             ? NoopJournalContext.INSTANCE
             : new MergeJournalContext(rpcContext.getJournalContext(),
             writeLockedPath.getUri(),
             InodeSyncStream::mergeCreateComplete)
    ) {
      // We do not want to close this wrapRpcContext because it uses elements from another context
      RpcContext wrapRpcContext = USE_FILE_SYSTEM_MERGE_JOURNAL_CONTEXT
          ? rpcContext
          : new RpcContext(
              rpcContext.getBlockDeletionContext(), merger, rpcContext.getOperationContext());
      fsMaster.createFileInternal(wrapRpcContext, writeLockedPath, createFileContext);
      CompleteFileContext completeContext =
          CompleteFileContext.mergeFrom(CompleteFilePOptions.newBuilder().setUfsLength(ufsLength))
              .setUfsStatus(context.getUfsStatus()).setMetadataLoad(true);
      if (ufsLastModified != null) {
        completeContext.setOperationTimeMs(ufsLastModified);
      }
      fsMaster.completeFileInternal(wrapRpcContext, writeLockedPath, completeContext);
    } catch (FileAlreadyExistsException e) {
      // This may occur if a thread created or loaded the file before we got the write lock.
      // The file already exists, so nothing needs to be loaded.
      LOG.debug("Failed to load file metadata: {}", e.toString());
    }
    // Re-traverse the path to pick up any newly created inodes.
    inodePath.traverse();
  }

  /**
   * Loads metadata for the directory identified by the given path from UFS into Alluxio. This does
   * not actually require looking at the UFS path.
   * It is a no-op if the directory exists.
   *
   * This method doesn't require any specific type of locking on inodePath. If the path needs to be
   * loaded, we will acquire a write-edge lock if necessary.
   *
   * @param rpcContext the rpc context
   * @param inodePath the path for which metadata should be loaded
   * @param context the load metadata context
   */
  static void loadDirectoryMetadata(RpcContext rpcContext, LockedInodePath inodePath,
      LoadMetadataContext context, MountTable mountTable, DefaultFileSystemMaster fsMaster)
      throws FileDoesNotExistException, InvalidPathException, IOException {
    // Return if the full path exists because the sync cares only about keeping up with the UFS
    // If the mount point target path exists, the later mount logic will complain.
    if (inodePath.fullPathExists()) {
      return;
    }
    MountTable.Resolution resolution = mountTable.resolve(inodePath.getUri());
    // create the actual metadata
    loadDirectoryMetadataInternal(rpcContext, mountTable, context, inodePath, resolution.getUri(),
        resolution.getMountId(), resolution.getUfsClient(), fsMaster,
        mountTable.isMountPoint(inodePath.getUri()), resolution.getShared());
  }

  /**
   * Loads metadata for a mount point. This method acquires a WRITE_EDGE lock on
   * the target mount path.
   */
  static void loadMountPointDirectoryMetadata(RpcContext rpcContext, LockedInodePath inodePath,
      LoadMetadataContext context, MountTable mountTable, long mountId, boolean isShared,
      AlluxioURI ufsUri, UfsManager.UfsClient ufsClient, DefaultFileSystemMaster fsMaster) throws
      FileDoesNotExistException, IOException, InvalidPathException {
    if (inodePath.fullPathExists()) {
      return;
    }
    // create the actual metadata
    loadDirectoryMetadataInternal(rpcContext, mountTable, context, inodePath, ufsUri,
        mountId, ufsClient, fsMaster, true, isShared);
  }

  /**
   * Creates the actual inodes based on the given context and configs.
   */
  private static void loadDirectoryMetadataInternal(RpcContext rpcContext, MountTable mountTable,
      LoadMetadataContext context, LockedInodePath inodePath, AlluxioURI ufsUri, long mountId,
      UfsManager.UfsClient ufsClient, DefaultFileSystemMaster fsMaster, boolean isMountPoint,
      boolean isShared) throws FileDoesNotExistException, InvalidPathException, IOException {
    CreateDirectoryContext createDirectoryContext = CreateDirectoryContext.defaults();
    createDirectoryContext.getOptions()
        .setRecursive(context.getOptions().getCreateAncestors()).setAllowExists(false)
        .setCommonOptions(FileSystemMasterCommonPOptions.newBuilder()
            .setTtl(context.getOptions().getCommonOptions().getTtl())
            .setTtlAction(context.getOptions().getCommonOptions().getTtlAction()));
    createDirectoryContext.setMountPoint(isMountPoint);
    createDirectoryContext.setMetadataLoad(true);
    createDirectoryContext.setWriteType(WriteType.THROUGH);

    AccessControlList acl = null;
    DefaultAccessControlList defaultAcl = null;
    try (CloseableResource<UnderFileSystem> ufsResource = ufsClient.acquireUfsResource()) {
      UnderFileSystem ufs = ufsResource.get();
      Counter accessMetric = mountTable.getUfsSyncMetric(mountId);
      if (context.getUfsStatus() == null) {
        context.setUfsStatus(ufs.getExistingDirectoryStatus(ufsUri.toString()));
        accessMetric.inc();
      }
      Pair<AccessControlList, DefaultAccessControlList> aclPair =
          ufs.getAclPair(ufsUri.toString());
      accessMetric.inc();
      if (aclPair != null) {
        acl = aclPair.getFirst();
        defaultAcl = aclPair.getSecond();
      }
    }
    String ufsOwner = context.getUfsStatus().getOwner();
    String ufsGroup = context.getUfsStatus().getGroup();
    short ufsMode = context.getUfsStatus().getMode();
    Long lastModifiedTime = context.getUfsStatus().getLastModifiedTime();
    Mode mode = new Mode(ufsMode);
    if (isShared) {
      mode.setOtherBits(mode.getOtherBits().or(mode.getOwnerBits()));
    }
    createDirectoryContext.getOptions().setMode(mode.toProto());
    createDirectoryContext.setOwner(ufsOwner).setGroup(ufsGroup)
        .setUfsStatus(context.getUfsStatus());
    createDirectoryContext.setXAttr(context.getUfsStatus().getXAttr());
    if (acl != null) {
      createDirectoryContext.setAcl(acl.getEntries());
    }

    if (defaultAcl != null) {
      createDirectoryContext.setDefaultAcl(defaultAcl.getEntries());
    }
    if (lastModifiedTime != null) {
      createDirectoryContext.setOperationTimeMs(lastModifiedTime);
    }

    try (LockedInodePath writeLockedPath = inodePath.lockFinalEdgeWrite()) {
      fsMaster.createDirectoryInternal(rpcContext, writeLockedPath, ufsClient, ufsUri,
          createDirectoryContext);
    } catch (FileAlreadyExistsException e) {
      // This may occur if a thread created or loaded the directory before we got the write lock.
      // The directory already exists, so nothing needs to be loaded.
    }
    // Re-traverse the path to pick up any newly created inodes.
    inodePath.traverse();
  }

  @Override
  public String toString() {
    return MoreObjects.toStringHelper(this)
        .add("rootPath", mRootScheme)
        .add("descendantType", mDescendantType)
        .add("commonOptions", mSyncOptions)
        .add("forceSync", mForceSync)
        .toString();
  }
}<|MERGE_RESOLUTION|>--- conflicted
+++ resolved
@@ -260,8 +260,6 @@
       PropertyKey.MASTER_FILE_SYSTEM_MERGE_INODE_JOURNALS
   );
 
-<<<<<<< HEAD
-=======
   /** To determine whether we should only let the UFS sync happen once
    * for the concurrent metadata sync requests syncing the same directory.
    */
@@ -271,7 +269,6 @@
   private static final MetadataSyncLockManager SYNC_METADATA_LOCK_MANAGER =
       new MetadataSyncLockManager();
 
->>>>>>> fe78f08c
   /** Whether to only read+create metadata from the UFS, or to update metadata as well. */
   private final boolean mLoadOnly;
 
@@ -293,9 +290,6 @@
   /** The maximum number of concurrent paths that can be syncing at any moment. */
   private final int mConcurrencyLevel =
       Configuration.getInt(PropertyKey.MASTER_METADATA_SYNC_CONCURRENCY_LEVEL);
-
-  /** The value returned by {@link InvalidationSyncCache#startSync}. */
-  private long mStartTime;
 
   private final FileSystemMasterAuditContext mAuditContext;
   private final Function<LockedInodePath, Inode> mAuditContextSrcInodeFunc;
@@ -331,13 +325,9 @@
       @Nullable FileSystemMasterAuditContext auditContext,
       @Nullable Function<LockedInodePath, Inode> auditContextSrcInodeFunc,
       boolean forceSync, boolean loadOnly, boolean loadAlways) {
-<<<<<<< HEAD
-    mPendingPaths = new ConcurrentLinkedQueue<>();
-=======
     mPendingPaths = new ConcurrentLinkedDeque<>();
     mTraverseType = Configuration.getEnum(PropertyKey.MASTER_METADATA_SYNC_TRAVERSAL_ORDER,
         MetadataSyncTraversalOrder.class);
->>>>>>> fe78f08c
     mDescendantType = descendantType;
     mRpcContext = rpcContext;
     mMetadataSyncService = fsMaster.mSyncMetadataExecutorIns;
@@ -435,11 +425,6 @@
       DefaultFileSystemMaster.Metrics.INODE_SYNC_STREAM_SKIPPED.inc();
       return SyncStatus.NOT_NEEDED;
     }
-<<<<<<< HEAD
-    LOG.debug("Running InodeSyncStream on path {}", mRootScheme.getPath());
-    mStartTime = mUfsSyncPathCache.startSync();
-    Instant startTime = Instant.now();
-=======
     if (mDedupConcurrentSync) {
       /*
        * If a concurrent sync on the same path is successful after this sync had already
@@ -470,7 +455,6 @@
     }
     LOG.debug("Running InodeSyncStream on path {}", mRootScheme.getPath());
     long startTime = mUfsSyncPathCache.startSync();
->>>>>>> fe78f08c
     boolean rootPathIsFile = false;
     try (LockedInodePath path =
              mInodeTree.lockInodePath(mRootScheme, mRpcContext.getJournalContext())) {
@@ -498,16 +482,13 @@
     } catch (FileDoesNotExistException e) {
       LOG.warn("Failed to sync metadata on root path {} due to FileDoesNotExistException",
           this);
-<<<<<<< HEAD
       if (mMountTable.isCrossClusterMount(mRootScheme.getPath())) {
         // in cross cluster if the file does not exist we consider this a successful
         // sync as on every file change we will get a new invalidation time that will
         // cause a new sync
         mUfsSyncPathCache.notifySyncedPath(mRootScheme.getPath(), mDescendantType,
-            mStartTime, null, false);
-      }
-=======
->>>>>>> fe78f08c
+            startTime, null, false);
+      }
       failedSyncPathCount++;
     } catch (BlockInfoException | FileAlreadyCompletedException
         | InterruptedException | InvalidFileSizeException
@@ -626,11 +607,7 @@
       // update the sync path cache for the root of the sync
       // TODO(gpang): Do we need special handling for failures and thread interrupts?
       mUfsSyncPathCache.notifySyncedPath(mRootScheme.getPath(), mDescendantType,
-<<<<<<< HEAD
-          mStartTime, childOldestSkippedSync, rootPathIsFile);
-=======
           startTime, childOldestSkippedSync, rootPathIsFile);
->>>>>>> fe78f08c
     }
     mStatusCache.cancelAllPrefetch();
     mSyncPathJobs.forEach(f -> f.cancel(true));
@@ -697,11 +674,7 @@
       scheme = new LockingScheme(path, LockPattern.READ, true);
     } else {
       scheme = new LockingScheme(path, LockPattern.READ, mSyncOptions,
-<<<<<<< HEAD
           mUfsSyncPathCache, mDescendantType, mMountTable.isCrossClusterMount(path));
-=======
-          mUfsSyncPathCache, mDescendantType);
->>>>>>> fe78f08c
     }
 
     if (!scheme.shouldSync().isShouldSync() && !mForceSync) {
