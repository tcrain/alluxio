--- conflicted
+++ resolved
@@ -19,10 +19,8 @@
 import org.junit.Test;
 
 import java.time.Clock;
-<<<<<<< HEAD
-=======
 import java.util.Arrays;
->>>>>>> 3b831f0d
+import java.util.Optional;
 
 public class UfsSyncCachePathTest {
 
@@ -30,11 +28,7 @@
   private AlluxioURI mParentPath;
   private AlluxioURI mChildPath;
   private AlluxioURI mChildFile;
-<<<<<<< HEAD
-  private UfsSyncPathCache mUspCache;
-=======
   private SyncPathCache mUspCache;
->>>>>>> 3b831f0d
 
   @Before
   public void before() throws Exception {
@@ -42,11 +36,7 @@
     mParentPath = new AlluxioURI("/dir1/dir2");
     mChildPath = new AlluxioURI("/dir1/dir2/dir3");
     mChildFile = new AlluxioURI("/dir1/dir2/file");
-<<<<<<< HEAD
-    mUspCache = new UfsSyncPathCache(Clock.systemUTC());
-=======
-    mUspCache = new InvalidationSyncCache(Clock.systemUTC());
->>>>>>> 3b831f0d
+    mUspCache = new InvalidationSyncCache(Clock.systemUTC(), Optional::of);
   }
 
   @Test
@@ -81,10 +71,6 @@
     // request from getFileInfo
     SyncCheck shouldSync = mUspCache.shouldSyncPath(mParentPath, 30, DescendantType.ONE);
     Assert.assertTrue(shouldSync.isShouldSync());
-<<<<<<< HEAD
-    shouldSync = mUspCache.shouldSyncPath(mParentPath, 10000, DescendantType.ONE);
-    Assert.assertFalse(shouldSync.isShouldSync());
-=======
 
     for (DescendantType syncCheckType : Arrays.asList(DescendantType.NONE, DescendantType.ONE,
         DescendantType.ALL)) {
@@ -102,7 +88,6 @@
       default:
         return false;
     }
->>>>>>> 3b831f0d
   }
 
   /**
@@ -123,17 +108,6 @@
     boolean shouldSyncChild = descendantType == DescendantType.NONE;
 
     // test child directory
-<<<<<<< HEAD
-    SyncCheck shouldSync = mUspCache.shouldSyncPath(mChildPath, 30, DescendantType.ONE);
-    Assert.assertTrue(shouldSync.isShouldSync());
-    shouldSync = mUspCache.shouldSyncPath(mChildPath, 10000, DescendantType.ONE);
-    Assert.assertFalse(shouldSync.isShouldSync());
-    // test child file
-    shouldSync = mUspCache.shouldSyncPath(mChildFile, 40, DescendantType.ONE);
-    Assert.assertTrue(shouldSync.isShouldSync());
-    shouldSync = mUspCache.shouldSyncPath(mChildFile, 10000, DescendantType.ONE);
-    Assert.assertFalse(shouldSync.isShouldSync());
-=======
     SyncCheck shouldSync = mUspCache.shouldSyncPath(mChildPath, 30, DescendantType.NONE);
     Assert.assertTrue(shouldSync.isShouldSync());
 
@@ -164,7 +138,6 @@
       default:
         return false;
     }
->>>>>>> 3b831f0d
   }
 
   /**
@@ -229,17 +202,12 @@
     // request from listStatus
     SyncCheck shouldSync = mUspCache.shouldSyncPath(mParentPath, 30, DescendantType.ONE);
     Assert.assertTrue(shouldSync.isShouldSync());
-<<<<<<< HEAD
-    shouldSync = mUspCache.shouldSyncPath(mParentPath, 10000, DescendantType.ONE);
-    Assert.assertFalse(shouldSync.isShouldSync());
-=======
 
     for (DescendantType syncCheckType : Arrays.asList(DescendantType.NONE, DescendantType.ONE,
         DescendantType.ALL)) {
       shouldSync = mUspCache.shouldSyncPath(mParentPath, 10000, syncCheckType);
       Assert.assertEquals(syncNeeded(descendantType, syncCheckType), shouldSync.isShouldSync());
     }
->>>>>>> 3b831f0d
   }
 
   /**
