--- conflicted
+++ resolved
@@ -70,15 +70,11 @@
     MountPOptions options = MountContext.defaults().getOptions().build();
 
     mUfsManager.addMount(1, new AlluxioURI("/ufs"),
-        new UnderFileSystemConfiguration(Configuration.global(), options.getReadOnly())
+        new UnderFileSystemConfiguration(Configuration.global(), options.getReadOnly(), false)
             .createMountSpecificConf(Collections.<String, String>emptyMap()));
     mMountTable = new MountTable(mUfsManager, new MountInfo(new AlluxioURI("/"),
-<<<<<<< HEAD
         new AlluxioURI("/ufs"), 1, MountContext.defaults().getOptions().build()),
         Clock.systemUTC());
-=======
-        new AlluxioURI("/ufs"), 1, MountContext.defaults().getOptions().build()));
->>>>>>> 3b831f0d
     mUfsAbsentPathCache = new AsyncUfsAbsentPathCache(mMountTable, THREADS,
         Clock.systemUTC());
 
