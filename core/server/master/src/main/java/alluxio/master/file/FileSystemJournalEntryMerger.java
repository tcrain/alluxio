/*
 * The Alluxio Open Foundation licenses this work under the Apache License, version 2.0
 * (the "License"). You may not use this work except in compliance with the License, which is
 * available at www.apache.org/licenses/LICENSE-2.0
 *
 * This software is distributed on an "AS IS" basis, WITHOUT WARRANTIES OR CONDITIONS OF ANY KIND,
 * either express or implied, as more fully set forth in the License.
 *
 * See the NOTICE file distributed with this work for information regarding copyright ownership.
 */

package alluxio.master.file;

import alluxio.master.file.meta.MutableInodeDirectory;
import alluxio.master.file.meta.MutableInodeFile;
import alluxio.master.journal.JournalEntryMerger;
import alluxio.proto.journal.Journal;

import java.util.ArrayList;
import java.util.Collections;
import java.util.HashMap;
import java.util.List;
import java.util.Map;
import javax.annotation.concurrent.ThreadSafe;

/**
 * A file system journal entry merger which merges inode creation and inode update journals
 * on the same inode object into one.
 * This class is not thread-safe and should not be shared across threads.
 */
@ThreadSafe
public class FileSystemJournalEntryMerger implements JournalEntryMerger {
  /** Persists merged journal entries. */
  private final List<Journal.JournalEntry> mJournalEntries = new ArrayList<>();
  /** A map whose key is the inode id and value is the journal index in the mJournalEntries list.*/
  private final Map<Long, Integer> mEntriesMap = new HashMap<>();

  /**
   * Adds a new journal entry and merges it on the fly.
   * @param entry the new journal entry to add
   */
  @Override
  public synchronized void add(Journal.JournalEntry entry) {
    if (entry.hasInodeFile() || entry.hasInodeDirectory()) {
      mJournalEntries.add(entry);
      mEntriesMap.put(getInodeId(entry), mJournalEntries.size() - 1);
    }
    else if (
        entry.hasUpdateInode() || entry.hasUpdateInodeFile() || entry.hasUpdateInodeDirectory()
    ) {
      if (!mEntriesMap.containsKey(getInodeId(entry))) {
        mJournalEntries.add(entry);
        return;
      }
      int index = mEntriesMap.get(getInodeId(entry));
      Journal.JournalEntry existingEntry = mJournalEntries.get(index);
      if (existingEntry.hasInodeFile()) {
        MutableInodeFile inodeFile =
            MutableInodeFile.fromJournalEntry(existingEntry.getInodeFile());
        if (entry.hasUpdateInode()) {
          inodeFile.updateFromEntry(entry.getUpdateInode());
        } else if (entry.hasUpdateInodeFile()) {
          inodeFile.updateFromEntry(entry.getUpdateInodeFile());
        }
        mJournalEntries.set(index,
            inodeFile.toJournalEntry(existingEntry.getInodeFile().getPath()));
      }
      if (existingEntry.hasInodeDirectory()) {
        MutableInodeDirectory inodeDirectory =
            MutableInodeDirectory.fromJournalEntry(existingEntry.getInodeDirectory());
        if (entry.hasUpdateInode()) {
          inodeDirectory.updateFromEntry(entry.getUpdateInode());
<<<<<<< HEAD
          // Update Inode directory does not contain directory fingerprint
=======
          // Update Inode directory does not contain directory fingerprint,
          // so we still need to add the new inode journal entry to the list to keep the
          // fingerprint update,
          // while we still merge it with the existing inode directory on as best efforts.
>>>>>>> e5fd12ea
          if (entry.getUpdateInode().hasUfsFingerprint()
              && !entry.getUpdateInode().getUfsFingerprint().equals("")) {
            mJournalEntries.add(entry);
          }
        } else if (entry.hasUpdateInodeDirectory()) {
          inodeDirectory.updateFromEntry(entry.getUpdateInodeDirectory());
        }
        mJournalEntries.set(index,
            inodeDirectory.toJournalEntry(existingEntry.getInodeDirectory().getPath()));
      }
    } else {
      mJournalEntries.add(entry);
    }
  }

  @Override
  public synchronized List<Journal.JournalEntry> getMergedJournalEntries() {
    return Collections.unmodifiableList(mJournalEntries);
  }

  @Override
  public synchronized void clear() {
    mEntriesMap.clear();
    mJournalEntries.clear();
  }

  private long getInodeId(Journal.JournalEntry entry) {
    if (entry.hasInodeDirectory()) {
      return entry.getInodeDirectory().getId();
    }
    if (entry.hasInodeFile()) {
      return entry.getInodeFile().getId();
    }
    if (entry.hasUpdateInode()) {
      return entry.getUpdateInode().getId();
    }
    if (entry.hasUpdateInodeFile()) {
      return entry.getUpdateInodeFile().getId();
    }
    if (entry.hasUpdateInodeDirectory()) {
      return entry.getUpdateInodeDirectory().getId();
    }
    throw new RuntimeException("Unsupported JournalEntry type. The following entries are supported:"
        + "InodeDirectory/InodeFile/UpdateInode/UpdateInodeFile/UpdateInodeDirectory");
  }
}<|MERGE_RESOLUTION|>--- conflicted
+++ resolved
@@ -70,14 +70,10 @@
             MutableInodeDirectory.fromJournalEntry(existingEntry.getInodeDirectory());
         if (entry.hasUpdateInode()) {
           inodeDirectory.updateFromEntry(entry.getUpdateInode());
-<<<<<<< HEAD
-          // Update Inode directory does not contain directory fingerprint
-=======
           // Update Inode directory does not contain directory fingerprint,
           // so we still need to add the new inode journal entry to the list to keep the
           // fingerprint update,
           // while we still merge it with the existing inode directory on as best efforts.
->>>>>>> e5fd12ea
           if (entry.getUpdateInode().hasUfsFingerprint()
               && !entry.getUpdateInode().getUfsFingerprint().equals("")) {
             mJournalEntries.add(entry);
